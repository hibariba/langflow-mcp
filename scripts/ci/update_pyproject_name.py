--- conflicted
+++ resolved
@@ -31,11 +31,7 @@
         replacement = "langflow-nightly = { workspace = true }"
     elif new_project_name == "langflow-base-nightly":
         pattern = re.compile(r"langflow-base = \{ path = \"src/backend/base\" \}")
-<<<<<<< HEAD
-        replacement = "langflow-base-nightly = { path = \"src/backend/base\" }"
-=======
         replacement = 'langflow-base-nightly = { path = "src/backend/base" }'
->>>>>>> 7a6e45f6
     else:
         msg = f"Invalid project name: {new_project_name}"
         raise ValueError(msg)
