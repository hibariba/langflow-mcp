from datetime import datetime
from langflow.services.auth.utils import create_super_user, get_password_hash

from langflow.services.database.models.user.user import User
from langflow.services.utils import get_settings_service
import pytest
from langflow.services.database.models.user import UserUpdate


@pytest.fixture
def super_user(client, session):
    settings_service = get_settings_service()
    auth_settings = settings_service.auth_settings
    return create_super_user(
        db=session,
        username=auth_settings.FIRST_SUPERUSER,
        password=auth_settings.FIRST_SUPERUSER_PASSWORD,
    )


@pytest.fixture
def super_user_headers(client, super_user):
    settings_service = get_settings_service()
    auth_settings = settings_service.auth_settings
    login_data = {
        "username": auth_settings.FIRST_SUPERUSER,
        "password": auth_settings.FIRST_SUPERUSER_PASSWORD,
    }
    response = client.post("/api/v1/login", data=login_data)
    assert response.status_code == 200
    tokens = response.json()
    a_token = tokens["access_token"]
    return {"Authorization": f"Bearer {a_token}"}


@pytest.fixture
def deactivated_user(session):
    user = User(
        username="deactivateduser",
        password=get_password_hash("testpassword"),
        is_active=False,
        is_superuser=False,
        last_login_at=datetime.now(),
    )
    session.add(user)
    session.commit()
    return user


def test_user_waiting_for_approval(client, session):
    # Create a user that is not active and has never logged in
    user = User(
        username="waitingforapproval",
        password=get_password_hash("testpassword"),
        is_active=False,
        last_login_at=None,
    )
    session.add(user)
    session.commit()

    login_data = {"username": "waitingforapproval", "password": "testpassword"}
    response = client.post("/api/v1/login", data=login_data)
    assert response.status_code == 400
    assert response.json()["detail"] == "Waiting for approval"


def test_deactivated_user_cannot_login(client, deactivated_user):
    login_data = {"username": deactivated_user.username, "password": "testpassword"}
    response = client.post("/api/v1/login", data=login_data)
    assert response.status_code == 400, response.json()
    assert response.json()["detail"] == "Inactive user"


def test_deactivated_user_cannot_access(client, deactivated_user, logged_in_headers):
    # Assuming the headers for deactivated_user
    response = client.get("/api/v1/users", headers=logged_in_headers)
    assert response.status_code == 400, response.json()
    assert response.json()["detail"] == "The user doesn't have enough privileges"


def test_data_consistency_after_update(
    client, active_user, logged_in_headers, super_user_headers
):
    user_id = active_user.id
    update_data = UserUpdate(is_active=False)

    response = client.patch(
        f"/api/v1/users/{user_id}", json=update_data.dict(), headers=super_user_headers
    )
    assert response.status_code == 200, response.json()

    # Fetch the updated user from the database
    response = client.get("/api/v1/users/whoami", headers=logged_in_headers)
    assert response.status_code == 401, response.json()
    assert response.json()["detail"] == "Could not validate credentials"


def test_data_consistency_after_delete(client, test_user, super_user_headers):
    user_id = test_user.get("id")
    response = client.delete(f"/api/v1/users/{user_id}", headers=super_user_headers)
    assert response.status_code == 200, response.json()

    # Attempt to fetch the deleted user from the database
    response = client.get("/api/v1/users", headers=super_user_headers)
    assert response.status_code == 200
    assert all(user["id"] != user_id for user in response.json()["users"])


def test_inactive_user(client, session):
    # Create a user that is not active and has a last_login_at value
    user = User(
        username="inactiveuser",
        password=get_password_hash("testpassword"),
        is_active=False,
        last_login_at="2023-01-01T00:00:00",  # Set to a valid datetime string
    )
    session.add(user)
    session.commit()

    login_data = {"username": "inactiveuser", "password": "testpassword"}
    response = client.post("/api/v1/login", data=login_data)
    assert response.status_code == 400
    assert response.json()["detail"] == "Inactive user"


def test_add_user(client, test_user):
    assert test_user["username"] == "testuser"


# This is not used in the Frontend at the moment
# def test_read_current_user(client: TestClient, active_user):
#     # First we need to login to get the access token
#     login_data = {"username": "testuser", "password": "testpassword"}
#     response = client.post("/api/v1/login", data=login_data)
#     assert response.status_code == 200

#     headers = {"Authorization": f"Bearer {response.json()['access_token']}"}

#     response = client.get("/api/v1/user", headers=headers)
#     assert response.status_code == 200, response.json()
#     assert response.json()["username"] == "testuser"


def test_read_all_users(client, super_user_headers):
    response = client.get("/api/v1/users", headers=super_user_headers)
    assert response.status_code == 200, response.json()
    assert isinstance(response.json()["users"], list)


def test_normal_user_cant_read_all_users(client, logged_in_headers):
    response = client.get("/api/v1/users", headers=logged_in_headers)
    assert response.status_code == 400, response.json()
    assert response.json() == {"detail": "The user doesn't have enough privileges"}


def test_patch_user(client, active_user, logged_in_headers):
    user_id = active_user.id
    update_data = UserUpdate(
        username="newname",
    )

    response = client.patch(
        f"/api/v1/users/{user_id}", json=update_data.dict(), headers=logged_in_headers
    )
    assert response.status_code == 304, response.json()
    update_data = UserUpdate(
        profile_image="new_image",
    )

    response = client.patch(
        f"/api/v1/users/{user_id}", json=update_data.dict(), headers=logged_in_headers
    )
    assert response.status_code == 200, response.json()


def test_patch_reset_password(client, active_user, logged_in_headers):
    user_id = active_user.id
    update_data = UserUpdate(
        password="newpassword",
    )

    response = client.patch(
        f"/api/v1/users/{user_id}/reset-password",
        json=update_data.dict(),
        headers=logged_in_headers,
    )
    assert response.status_code == 200, response.json()
    # Now we need to test if the new password works
    login_data = {"username": active_user.username, "password": "newpassword"}
    response = client.post("/api/v1/login", data=login_data)
    assert response.status_code == 200


def test_patch_user_wrong_id(client, active_user, logged_in_headers):
    user_id = "wrong_id"
    update_data = UserUpdate(
        username="newname",
    )

    response = client.patch(
        f"/api/v1/users/{user_id}", json=update_data.dict(), headers=logged_in_headers
    )
    assert response.status_code == 422, response.json()
    assert response.json() == {
        "detail": [
            {
                "loc": ["path", "user_id"],
                "msg": "value is not a valid uuid",
                "type": "type_error.uuid",
            }
        ]
    }


def test_delete_user(client, test_user, super_user_headers):
    user_id = test_user["id"]
    response = client.delete(f"/api/v1/users/{user_id}", headers=super_user_headers)
    assert response.status_code == 200
    assert response.json() == {"detail": "User deleted"}


def test_delete_user_wrong_id(client, test_user, super_user_headers):
    user_id = "wrong_id"
    response = client.delete(f"/api/v1/users/{user_id}", headers=super_user_headers)
    assert response.status_code == 422
    assert response.json() == {
        "detail": [
            {
                "loc": ["path", "user_id"],
                "msg": "value is not a valid uuid",
                "type": "type_error.uuid",
            }
        ]
    }


def test_normal_user_cant_delete_user(client, test_user, logged_in_headers):
    user_id = test_user["id"]
    response = client.delete(f"/api/v1/users/{user_id}", headers=logged_in_headers)
    assert response.status_code == 400
<<<<<<< HEAD
    assert response.json() == {"detail": "The user doesn't have enough privileges"}


# If you still want to test the superuser endpoint
def test_add_super_user_for_testing_purposes_delete_me_before_merge_into_dev(
    client,
):
    response = client.post("/api/v1/super_user")
    assert response.status_code == 200
    assert response.json()["username"] == "superuser"
=======
    assert response.json() == {"detail": "The user doesn't have enough privileges"}
>>>>>>> 43df5336
<|MERGE_RESOLUTION|>--- conflicted
+++ resolved
@@ -238,17 +238,4 @@
     user_id = test_user["id"]
     response = client.delete(f"/api/v1/users/{user_id}", headers=logged_in_headers)
     assert response.status_code == 400
-<<<<<<< HEAD
-    assert response.json() == {"detail": "The user doesn't have enough privileges"}
-
-
-# If you still want to test the superuser endpoint
-def test_add_super_user_for_testing_purposes_delete_me_before_merge_into_dev(
-    client,
-):
-    response = client.post("/api/v1/super_user")
-    assert response.status_code == 200
-    assert response.json()["username"] == "superuser"
-=======
-    assert response.json() == {"detail": "The user doesn't have enough privileges"}
->>>>>>> 43df5336
+    assert response.json() == {"detail": "The user doesn't have enough privileges"}