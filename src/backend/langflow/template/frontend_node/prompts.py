--- conflicted
+++ resolved
@@ -4,15 +4,12 @@
 
 from langflow.template.field.base import TemplateField
 from langflow.template.frontend_node.base import FrontendNode
-<<<<<<< HEAD
 from langflow.template.frontend_node.constants import (
     DEFAULT_PROMPT,
     HUMAN_PROMPT,
     SYSTEM_PROMPT,
 )
-=======
 from langflow.template.frontend_node.constants import DEFAULT_PROMPT, HUMAN_PROMPT, SYSTEM_PROMPT
->>>>>>> b8698523
 from langflow.template.template.base import Template
 
 
