from abc import ABC, abstractmethod
from typing import Any, Callable, Dict, List, Optional, Type, Union
from langflow.template.frontend_node.base import FrontendNode
from langflow.template.template.base import Template

from pydantic import BaseModel, validator

from langflow.template.field.base import TemplateField
<<<<<<< HEAD
from langflow.template.frontend_node.base import FrontendNode
from langflow.template.template.base import Template
=======
from langflow.utils import validate
>>>>>>> 2b577934
from langflow.utils.logger import logger


class Creator(BaseModel, ABC):
    type_name: str
    type_dict: Optional[Dict] = None

    @property
    def frontend_node_class(self) -> Type[FrontendNode]:
        """The class type of the FrontendNode created in frontend_node."""
        return FrontendNode

    @abstractmethod
    def get_signature(self, name: str) -> Union[Optional[Dict[Any, Any]], FrontendNode]:
        pass

    @abstractmethod
    def to_list(self) -> List[str]:
        pass

    def to_dict(self) -> Dict:
        result: Dict = {self.type_name: {}}

        for name in self.to_list():
            # frontend_node.to_dict() returns a dict with the following structure:
            # {name: {template: {fields}, description: str}}
            # so we should update the result dict
            node = self.frontend_node(name)
            if node is not None:
                node = node.to_dict()  # type: ignore
                result[self.type_name].update(node)

        return result

    def frontend_node(self, name) -> Union[FrontendNode, None]:
        signature = self.get_signature(name)
        if signature is None:
            logger.error(f"Node {name} not loaded")
            return signature
        if not isinstance(signature, FrontendNode):
            fields = [
                TemplateField(
                    name=key,
                    field_type=value["type"],
                    required=value.get("required", False),
                    placeholder=value.get("placeholder", ""),
                    is_list=value.get("list", False),
                    show=value.get("show", True),
                    multiline=value.get("multiline", False),
                    value=value.get("value", None),
                    suffixes=value.get("suffixes", []),
                    file_types=value.get("fileTypes", []),
                    content=value.get("content", None),
                )
                for key, value in signature["template"].items()
                if key != "_type"
            ]
            template = Template(type_name=name, fields=fields)
            signature = self.frontend_node_class(
                template=template,
                description=signature.get("description", ""),
                base_classes=signature["base_classes"],
                name=name,
            )
<<<<<<< HEAD

        signature.add_extra_fields()

        return signature
=======
            for key, value in signature["template"].items()
            if key not in ["_type", "root_field"]
        ]
        template = Template(type_name=name, fields=fields)
        return self.frontend_node_class(
            template=template,
            description=signature.get("description", ""),
            base_classes=signature["base_classes"],
            name=name,
        )


class LangChainTypeCreator(Creator):
    @property
    @abstractmethod
    def type_to_loader_dict(self) -> Dict:
        if self.type_dict is None:
            raise NotImplementedError
        return self.type_dict


class BaseStrCode(BaseModel):
    code: str
    func: Optional[Callable] = None
    imports: Optional[str] = None

    # Eval code and store the function
    def __init__(self, **data):
        super().__init__(**data)

    # Validate the function
    @validator("code")
    def validate_func(cls, v):
        try:
            validate.eval_function(v)
        except Exception as e:
            raise e

        return v

    def get_function(self):
        """Get the function"""
        if self.code:
            function_name = validate.extract_function_name(self.code)

            return validate.create_function(self.code, function_name)
        return self.func
>>>>>>> 2b577934
<|MERGE_RESOLUTION|>--- conflicted
+++ resolved
@@ -1,17 +1,13 @@
 from abc import ABC, abstractmethod
-from typing import Any, Callable, Dict, List, Optional, Type, Union
+from typing import Any, Dict, List, Optional, Type, Union
 from langflow.template.frontend_node.base import FrontendNode
 from langflow.template.template.base import Template
 
-from pydantic import BaseModel, validator
+from pydantic import BaseModel
 
 from langflow.template.field.base import TemplateField
-<<<<<<< HEAD
 from langflow.template.frontend_node.base import FrontendNode
 from langflow.template.template.base import Template
-=======
-from langflow.utils import validate
->>>>>>> 2b577934
 from langflow.utils.logger import logger
 
 
@@ -76,57 +72,7 @@
                 base_classes=signature["base_classes"],
                 name=name,
             )
-<<<<<<< HEAD
 
         signature.add_extra_fields()
 
-        return signature
-=======
-            for key, value in signature["template"].items()
-            if key not in ["_type", "root_field"]
-        ]
-        template = Template(type_name=name, fields=fields)
-        return self.frontend_node_class(
-            template=template,
-            description=signature.get("description", ""),
-            base_classes=signature["base_classes"],
-            name=name,
-        )
-
-
-class LangChainTypeCreator(Creator):
-    @property
-    @abstractmethod
-    def type_to_loader_dict(self) -> Dict:
-        if self.type_dict is None:
-            raise NotImplementedError
-        return self.type_dict
-
-
-class BaseStrCode(BaseModel):
-    code: str
-    func: Optional[Callable] = None
-    imports: Optional[str] = None
-
-    # Eval code and store the function
-    def __init__(self, **data):
-        super().__init__(**data)
-
-    # Validate the function
-    @validator("code")
-    def validate_func(cls, v):
-        try:
-            validate.eval_function(v)
-        except Exception as e:
-            raise e
-
-        return v
-
-    def get_function(self):
-        """Get the function"""
-        if self.code:
-            function_name = validate.extract_function_name(self.code)
-
-            return validate.create_function(self.code, function_name)
-        return self.func
->>>>>>> 2b577934
+        return signature