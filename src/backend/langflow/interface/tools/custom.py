--- conflicted
+++ resolved
@@ -1,14 +1,8 @@
-<<<<<<< HEAD
-from langflow.interface.base import BaseStrCode
-=======
 from typing import Optional
 from langflow.interface.importing.utils import get_function
->>>>>>> e21447aa
 
+from pydantic import BaseModel, validator
 
-<<<<<<< HEAD
-class PythonFunction(BaseStrCode):
-=======
 from langflow.utils import validate
 from langchain.agents.tools import Tool
 
@@ -33,7 +27,6 @@
 
 
 class PythonFunctionTool(Function, Tool):
->>>>>>> e21447aa
     """Python function"""
 
     name: str = "Custom Tool"
