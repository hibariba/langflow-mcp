<<<<<<< HEAD
import contextlib
import io
from typing import Any, Dict, List, Optional, Tuple

from langchain.schema import AgentAction

=======
>>>>>>> 23e760b0
from langflow.cache.base import compute_dict_hash, load_cache, memoize_dict
from langflow.graph import Graph
from langflow.utils.logger import logger


def load_langchain_object(data_graph, is_first_message=False):
    """
    Load langchain object from cache if it exists, otherwise build it.
    """
    computed_hash = compute_dict_hash(data_graph)
    if is_first_message:
        langchain_object = build_langchain_object(data_graph)
    else:
        logger.debug("Loading langchain object from cache")
        langchain_object = load_cache(computed_hash)

    return computed_hash, langchain_object


@memoize_dict(maxsize=10)
def build_langchain_object_with_caching(data_graph):
    """
    Build langchain object from data_graph.
    """

    logger.debug("Building langchain object")
    graph = Graph.from_payload(data_graph)
    return graph.build()


<<<<<<< HEAD
def build_graph(data_graph):
    return Graph(graph_data=data_graph)


=======
>>>>>>> 23e760b0
def build_langchain_object(data_graph):
    """
    Build langchain object from data_graph.
    """

    logger.debug("Building langchain object")
    nodes = data_graph["nodes"]
    # Add input variables
    # nodes = payload.extract_input_variables(nodes)
    # Nodes, edges and root node
    edges = data_graph["edges"]
    graph = Graph(nodes, edges)

    return graph.build()


def get_memory_key(langchain_object):
    """
    Given a LangChain object, this function retrieves the current memory key from the object's memory attribute.
    It then checks if the key exists in a dictionary of known memory keys and returns the corresponding key,
    or None if the current key is not recognized.
    """
    mem_key_dict = {
        "chat_history": "history",
        "history": "chat_history",
    }
    memory_key = langchain_object.memory.memory_key
    return mem_key_dict.get(memory_key)


def update_memory_keys(langchain_object, possible_new_mem_key):
    """
    Given a LangChain object and a possible new memory key, this function updates the input and output keys in the
    object's memory attribute to exclude the current memory key and the possible new key. It then sets the memory key
    to the possible new key.
    """
    input_key = [
        key
        for key in langchain_object.input_keys
        if key not in [langchain_object.memory.memory_key, possible_new_mem_key]
    ][0]

    output_key = [
        key
        for key in langchain_object.output_keys
        if key not in [langchain_object.memory.memory_key, possible_new_mem_key]
    ][0]

    langchain_object.memory.input_key = input_key
    langchain_object.memory.output_key = output_key
<<<<<<< HEAD
    langchain_object.memory.memory_key = possible_new_mem_key


def fix_memory_inputs(langchain_object):
    """
    Given a LangChain object, this function checks if it has a memory attribute and if that memory key exists in the
    object's input variables. If so, it does nothing. Otherwise, it gets a possible new memory key using the
    get_memory_key function and updates the memory keys using the update_memory_keys function.
    """
    if not hasattr(langchain_object, "memory") or langchain_object.memory is None:
        return
    try:
        if langchain_object.memory.memory_key in langchain_object.input_variables:
            return
    except AttributeError:
        input_variables = (
            langchain_object.prompt.input_variables
            if hasattr(langchain_object, "prompt")
            else langchain_object.input_keys
        )
        if langchain_object.memory.memory_key in input_variables:
            return

    possible_new_mem_key = get_memory_key(langchain_object)
    if possible_new_mem_key is not None:
        update_memory_keys(langchain_object, possible_new_mem_key)


async def get_result_and_steps(
    langchain_object, message: str, callbacks: Optional[List] = None
):
    """Get result and thought from extracted json"""

    try:
        if hasattr(langchain_object, "verbose"):
            langchain_object.verbose = True
        chat_input = None
        memory_key = ""
        if hasattr(langchain_object, "memory") and langchain_object.memory is not None:
            memory_key = langchain_object.memory.memory_key

        if hasattr(langchain_object, "input_keys"):
            for key in langchain_object.input_keys:
                if key not in [memory_key, "chat_history"]:
                    chat_input = {key: message}
        else:
            chat_input = message  # type: ignore

        if hasattr(langchain_object, "return_intermediate_steps"):
            # https://github.com/hwchase17/langchain/issues/2068
            # Deactivating until we have a frontend solution
            # to display intermediate steps
            langchain_object.return_intermediate_steps = True

        fix_memory_inputs(langchain_object)

        try:
            output = await langchain_object.acall(chat_input, callbacks=callbacks)
        except Exception as exc:
            # make the error message more informative
            logger.debug(f"Error: {str(exc)}")
            output = langchain_object(chat_input, callbacks=callbacks)

        intermediate_steps = (
            output.get("intermediate_steps", []) if isinstance(output, dict) else []
        )

        result = (
            output.get(langchain_object.output_keys[0])
            if isinstance(output, dict)
            else output
        )
        thought = format_actions(intermediate_steps) if intermediate_steps else ""
    except Exception as exc:
        raise ValueError(f"Error: {str(exc)}") from exc
    return result, thought


def get_result_and_thought(langchain_object, message: str):
    """Get result and thought from extracted json"""
    try:
        if hasattr(langchain_object, "verbose"):
            langchain_object.verbose = True
        chat_input = None
        memory_key = ""
        if hasattr(langchain_object, "memory") and langchain_object.memory is not None:
            memory_key = langchain_object.memory.memory_key

        if hasattr(langchain_object, "input_keys"):
            for key in langchain_object.input_keys:
                if key not in [memory_key, "chat_history"]:
                    chat_input = {key: message}
        else:
            chat_input = message  # type: ignore

        if hasattr(langchain_object, "return_intermediate_steps"):
            # https://github.com/hwchase17/langchain/issues/2068
            # Deactivating until we have a frontend solution
            # to display intermediate steps
            langchain_object.return_intermediate_steps = False

        fix_memory_inputs(langchain_object)

        with io.StringIO() as output_buffer, contextlib.redirect_stdout(output_buffer):
            try:
                # if hasattr(langchain_object, "acall"):
                #     output = await langchain_object.acall(chat_input)
                # else:
                output = langchain_object(chat_input)
            except ValueError as exc:
                # make the error message more informative
                logger.debug(f"Error: {str(exc)}")
                output = langchain_object.run(chat_input)

            intermediate_steps = (
                output.get("intermediate_steps", []) if isinstance(output, dict) else []
            )

            result = (
                output.get(langchain_object.output_keys[0])
                if isinstance(output, dict)
                else output
            )
            if intermediate_steps:
                thought = format_actions(intermediate_steps)
            else:
                thought = output_buffer.getvalue()

    except Exception as exc:
        raise ValueError(f"Error: {str(exc)}") from exc
    return result, thought


def format_actions(actions: List[Tuple[AgentAction, str]]) -> str:
    """Format a list of (AgentAction, answer) tuples into a string."""
    output = []
    for action, answer in actions:
        log = action.log
        output.append(f"Log: {log}")
        if "Action" not in log and "Action Input" not in log:
            tool = action.tool
            tool_input = action.tool_input
            output.extend((f"Tool: {tool}", f"Tool Input: {tool_input}"))
        output.extend((f"Answer: {answer}", ""))
    return "\n".join(output)
=======
    langchain_object.memory.memory_key = possible_new_mem_key
>>>>>>> 23e760b0
<|MERGE_RESOLUTION|>--- conflicted
+++ resolved
@@ -1,12 +1,9 @@
-<<<<<<< HEAD
 import contextlib
 import io
-from typing import Any, Dict, List, Optional, Tuple
+from typing import List, Optional, Tuple
 
 from langchain.schema import AgentAction
 
-=======
->>>>>>> 23e760b0
 from langflow.cache.base import compute_dict_hash, load_cache, memoize_dict
 from langflow.graph import Graph
 from langflow.utils.logger import logger
@@ -37,13 +34,10 @@
     return graph.build()
 
 
-<<<<<<< HEAD
 def build_graph(data_graph):
     return Graph(graph_data=data_graph)
 
 
-=======
->>>>>>> 23e760b0
 def build_langchain_object(data_graph):
     """
     Build langchain object from data_graph.
@@ -94,7 +88,6 @@
 
     langchain_object.memory.input_key = input_key
     langchain_object.memory.output_key = output_key
-<<<<<<< HEAD
     langchain_object.memory.memory_key = possible_new_mem_key
 
 
@@ -239,7 +232,4 @@
             tool_input = action.tool_input
             output.extend((f"Tool: {tool}", f"Tool Input: {tool_input}"))
         output.extend((f"Answer: {answer}", ""))
-    return "\n".join(output)
-=======
-    langchain_object.memory.memory_key = possible_new_mem_key
->>>>>>> 23e760b0
+    return "\n".join(output)