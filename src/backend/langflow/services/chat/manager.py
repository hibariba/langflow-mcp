--- conflicted
+++ resolved
@@ -5,15 +5,8 @@
 from langflow.api.v1.schemas import ChatMessage, ChatResponse, FileResponse
 from langflow.interface.utils import pil_to_base64
 from langflow.services.base import Service
-<<<<<<< HEAD
-from langflow.services.cache.manager import Subject
-from langflow.services.chat.utils import process_graph
-from langflow.interface.utils import pil_to_base64
-from langflow.services.utils import get_cache_manager
-=======
 from langflow.services.chat.cache import Subject
 from langflow.services.chat.utils import process_graph
->>>>>>> 4544abe9
 from loguru import logger
 
 from .cache import cache_service
@@ -61,15 +54,9 @@
         self.active_connections: Dict[str, WebSocket] = {}
         self.connection_ids: Dict[str, str] = {}
         self.chat_history = ChatHistory()
-<<<<<<< HEAD
-        self.cache_manager = get_cache_manager()
-        self.cache_manager.attach(self.update)
-        self.in_memory_cache = InMemoryCache()
-=======
         self.chat_cache = cache_service
         self.chat_cache.attach(self.update)
         self.cache_service = service_manager.get(ServiceType.CACHE_SERVICE)
->>>>>>> 4544abe9
 
     def on_chat_history_update(self):
         """Send the last chat message to the client."""
