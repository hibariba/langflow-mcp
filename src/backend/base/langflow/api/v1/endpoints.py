--- conflicted
+++ resolved
@@ -2,7 +2,6 @@
 from typing import TYPE_CHECKING, Annotated, List, Optional, Union
 from uuid import UUID
 
-from langflow.graph.schema import RunOutputs
 import sqlalchemy as sa
 from fastapi import APIRouter, BackgroundTasks, Body, Depends, HTTPException, Request, UploadFile, status
 from loguru import logger
@@ -23,6 +22,7 @@
 from langflow.custom import CustomComponent
 from langflow.custom.utils import build_custom_component_template
 from langflow.graph.graph.base import Graph
+from langflow.graph.schema import RunOutputs
 from langflow.processing.process import process_tweaks, run_graph_internal
 from langflow.schema.graph import Tweaks
 from langflow.services.auth.utils import api_key_security, get_current_active_user
@@ -55,145 +55,23 @@
         raise HTTPException(status_code=500, detail=str(exc)) from exc
 
 
-<<<<<<< HEAD
 async def simple_run_flow(
     db: Session,
-    flow_id: str,
+    flow_id_or_name: str,
     input_request: SimplifiedAPIRequest,
     session_service: SessionService,
     stream: bool = False,
     api_key_user: Optional[User] = None,
     flow: Optional[Flow] = None,
 ):
-    task_result: List[RunOutputs] = []
-    artifacts = {}
-    user_id = None
-    if api_key_user:
-        user_id = api_key_user.id
-    elif flow:
-        user_id = flow.user_id
-    if input_request.session_id:
-        session_data = await session_service.load_session(input_request.session_id, flow_id=flow_id)
-        graph, artifacts = session_data if session_data else (None, None)
-        if graph is None:
-            raise ValueError(f"Session {input_request.session_id} not found")
-    else:
-        # Get the flow that matches the flow_id and belongs to the user
-        # flow = session.query(Flow).filter(Flow.id == flow_id).filter(Flow.user_id == api_key_user.id).first()
-        if flow is None:
-            flow = db.exec(select(Flow).where(Flow.id == flow_id).where(Flow.user_id == api_key_user.id)).first()
-            if flow is None:
-                raise ValueError(f"Flow {flow_id} not found")
-
-        if flow.data is None:
-            raise ValueError(f"Flow {flow_id} has no data")
-        graph_data = flow.data
-        graph_data = process_tweaks(graph_data, input_request.tweaks or {})
-        graph = Graph.from_payload(graph_data, flow_id=flow_id, user_id=user_id)
-    inputs = [InputValueRequest(components=[], input_value=input_request.input_value, type=input_request.input_type)]
-    # outputs is a list of all components that should return output
-    # we need to get them by checking their type
-    # if the output type is debug, we return all outputs
-    # if the output type is any, we return all outputs that are either chat or text
-    # if the output type is chat or text, we return only the outputs that match the type
-    if input_request.output_component:
-        outputs = [input_request.output_component]
-    else:
-        outputs = [
-            vertex.id
-            for vertex in graph.vertices
-            if input_request.output_type == "debug"
-            or (
-                vertex.is_output
-                and (input_request.output_type == "any" or input_request.output_type in vertex.id.lower())
-            )
-        ]
-    task_result, session_id = await run_graph_internal(
-        graph=graph,
-        flow_id=flow_id,
-        session_id=input_request.session_id,
-        inputs=inputs,
-        outputs=outputs,
-        artifacts=artifacts,
-        session_service=session_service,
-        stream=stream,
-    )
-
-    return RunResponse(outputs=task_result, session_id=session_id)
-
-
-@router.post("/run/{flow_id}", response_model=RunResponse, response_model_exclude_none=True)
-=======
-@router.post("/run/{flow_id_or_name}", response_model=RunResponse, response_model_exclude_none=True)
->>>>>>> a3a09fed
-async def simplified_run_flow(
-    db: Annotated[Session, Depends(get_session)],
-    flow_id_or_name: str,
-    input_request: SimplifiedAPIRequest = SimplifiedAPIRequest(),
-    stream: bool = False,
-    api_key_user: User = Depends(api_key_security),
-    session_service: SessionService = Depends(get_session_service),
-):
-    """
-    Executes a specified flow by ID with input customization, performance enhancements through caching, and optional data streaming.
-
-    ### Parameters:
-    - `db` (Session): Database session for executing queries.
-    - `flow_id` (str): Unique identifier of the flow to be executed.
-    - `input_request` (SimplifiedAPIRequest): Request object containing input values, types, output selection, tweaks, and session ID.
-    - `api_key_user` (User): User object derived from the provided API key, used for authentication.
-    - `session_service` (SessionService): Service for managing flow sessions, essential for session reuse and caching.
-
-    ### SimplifiedAPIRequest:
-    - `input_value` (Optional[str], default=""): Input value to pass to the flow.
-    - `input_type` (Optional[Literal["chat", "text", "any"]], default="chat"): Type of the input value, determining how the input is interpreted.
-    - `output_type` (Optional[Literal["chat", "text", "any", "debug"]], default="chat"): Desired type of output, affecting which components' outputs are included in the response. If set to "debug", all outputs are returned.
-    - `output_component` (Optional[str], default=None): Specific component output to retrieve. If provided, only the output of the specified component is returned. This overrides the `output_type` parameter.
-    - `tweaks` (Optional[Tweaks], default=None): Adjustments to the flow's behavior, allowing for custom execution parameters.
-    - `session_id` (Optional[str], default=None): An identifier for reusing session data, aiding in performance for subsequent requests.
-
-
-    ### Tweaks
-    A dictionary of tweaks to customize the flow execution. The tweaks can be used to modify the flow's parameters and components. Tweaks can be overridden by the input values.
-    You can use Component's `id` or Display Name as key to tweak a specific component (e.g., `{"Component Name": {"parameter_name": "value"}}`).
-    You can also use the parameter name as key to tweak all components with that parameter (e.g., `{"parameter_name": "value"}`).
-
-    ### Returns:
-    - A `RunResponse` object containing the execution results, including selected (or all, based on `output_type`) outputs of the flow and the session ID, facilitating result retrieval and further interactions in a session context.
-
-    ### Raises:
-    - HTTPException: 404 if the specified flow ID curl -X 'POST' \
-
-    ### Example:
-    ```bash
-    curl -X 'POST' \
-      'http://<your_server>/run/{flow_id}' \
-      -H 'accept: application/json' \
-      -H 'Content-Type: application/json' \
-      -H 'x-api-key: YOU_API_KEY' \
-      -H '
-      -d '{
-            "input_value": "Sample input",
-            "input_type": "chat",
-            "output_type": "chat",
-            "tweaks": {},
-          }'
-    ```
-
-    This endpoint provides a powerful interface for executing flows with enhanced flexibility and efficiency, supporting a wide range of applications by allowing for dynamic input and output configuration along with performance optimizations through session management and caching.
-    """
-    session_id = input_request.session_id
-<<<<<<< HEAD
-    flow_id_str = str(flow_id)
-    try:
-        return await simple_run_flow(
-            db=db,
-=======
-    endpoint_name = None
-    flow_id_str = None
-    try:
+    try:
+        task_result: List[RunOutputs] = []
+        artifacts = {}
+        user_id = None
+        endpoint_name = None
         try:
             flow_id = UUID(flow_id_or_name)
+            flow_id_str = str(flow_id)
 
         except ValueError:
             endpoint_name = flow_id_or_name
@@ -203,9 +81,11 @@
             if flow is None:
                 raise ValueError(f"Flow with endpoint name {endpoint_name} not found")
             flow_id = flow.id
-
-        flow_id_str = str(flow_id)
-        artifacts = {}
+            flow_id_str = str(flow_id)
+        if api_key_user:
+            user_id = api_key_user.id
+        elif flow:
+            user_id = flow.user_id
         if input_request.session_id:
             session_data = await session_service.load_session(input_request.session_id, flow_id=flow_id_str)
             graph, artifacts = session_data if session_data else (None, None)
@@ -214,16 +94,16 @@
         else:
             # Get the flow that matches the flow_id and belongs to the user
             # flow = session.query(Flow).filter(Flow.id == flow_id).filter(Flow.user_id == api_key_user.id).first()
-            flow = db.exec(select(Flow).where(Flow.id == flow_id_str).where(Flow.user_id == api_key_user.id)).first()
             if flow is None:
-                raise ValueError(f"Flow {flow_id_str} not found")
+                flow = db.exec(select(Flow).where(Flow.id == flow_id).where(Flow.user_id == api_key_user.id)).first()
+                if flow is None:
+                    raise ValueError(f"Flow {flow_id_str} not found")
 
             if flow.data is None:
                 raise ValueError(f"Flow {flow_id_str} has no data")
             graph_data = flow.data
-
-            graph_data = process_tweaks(graph_data, input_request.tweaks or {}, stream=stream)
-            graph = Graph.from_payload(graph_data, flow_id=flow_id_str, user_id=str(api_key_user.id))
+            graph_data = process_tweaks(graph_data, input_request.tweaks or {})
+            graph = Graph.from_payload(graph_data, flow_id=flow_id_str, user_id=user_id)
         inputs = [
             InputValueRequest(components=[], input_value=input_request.input_value, type=input_request.input_type)
         ]
@@ -246,13 +126,17 @@
             ]
         task_result, session_id = await run_graph_internal(
             graph=graph,
->>>>>>> a3a09fed
-            flow_id=flow_id_str,
-            input_request=input_request,
+            flow_id=flow_id,
+            session_id=input_request.session_id,
+            inputs=inputs,
+            outputs=outputs,
+            artifacts=artifacts,
             session_service=session_service,
             stream=stream,
-            api_key_user=api_key_user,
-        )
+        )
+
+        return RunResponse(outputs=task_result, session_id=session_id)
+
     except sa.exc.StatementError as exc:
         # StatementError('(builtins.ValueError) badly formed hexadecimal UUID string')
         if "badly formed hexadecimal UUID string" in str(exc):
@@ -272,6 +156,75 @@
         else:
             logger.exception(exc)
             raise HTTPException(status_code=status.HTTP_500_INTERNAL_SERVER_ERROR, detail=str(exc)) from exc
+
+
+@router.post("/run/{flow_id}", response_model=RunResponse, response_model_exclude_none=True)
+async def simplified_run_flow(
+    db: Annotated[Session, Depends(get_session)],
+    flow_id_or_name: str,
+    input_request: SimplifiedAPIRequest = SimplifiedAPIRequest(),
+    stream: bool = False,
+    api_key_user: User = Depends(api_key_security),
+    session_service: SessionService = Depends(get_session_service),
+):
+    """
+    Executes a specified flow by ID with input customization, performance enhancements through caching, and optional data streaming.
+
+    ### Parameters:
+    - `db` (Session): Database session for executing queries.
+    - `flow_id` (str): Unique identifier of the flow to be executed.
+    - `input_request` (SimplifiedAPIRequest): Request object containing input values, types, output selection, tweaks, and session ID.
+    - `api_key_user` (User): User object derived from the provided API key, used for authentication.
+    - `session_service` (SessionService): Service for managing flow sessions, essential for session reuse and caching.
+
+    ### SimplifiedAPIRequest:
+    - `input_value` (Optional[str], default=""): Input value to pass to the flow.
+    - `input_type` (Optional[Literal["chat", "text", "any"]], default="chat"): Type of the input value, determining how the input is interpreted.
+    - `output_type` (Optional[Literal["chat", "text", "any", "debug"]], default="chat"): Desired type of output, affecting which components' outputs are included in the response. If set to "debug", all outputs are returned.
+    - `output_component` (Optional[str], default=None): Specific component output to retrieve. If provided, only the output of the specified component is returned. This overrides the `output_type` parameter.
+    - `tweaks` (Optional[Tweaks], default=None): Adjustments to the flow's behavior, allowing for custom execution parameters.
+    - `session_id` (Optional[str], default=None): An identifier for reusing session data, aiding in performance for subsequent requests.
+
+
+    ### Tweaks
+    A dictionary of tweaks to customize the flow execution. The tweaks can be used to modify the flow's parameters and components. Tweaks can be overridden by the input values.
+    You can use Component's `id` or Display Name as key to tweak a specific component (e.g., `{"Component Name": {"parameter_name": "value"}}`).
+    You can also use the parameter name as key to tweak all components with that parameter (e.g., `{"parameter_name": "value"}`).
+
+    ### Returns:
+    - A `RunResponse` object containing the execution results, including selected (or all, based on `output_type`) outputs of the flow and the session ID, facilitating result retrieval and further interactions in a session context.
+
+    ### Raises:
+    - HTTPException: 404 if the specified flow ID curl -X 'POST' \
+
+    ### Example:
+    ```bash
+    curl -X 'POST' \
+      'http://<your_server>/run/{flow_id}' \
+      -H 'accept: application/json' \
+      -H 'Content-Type: application/json' \
+      -H 'x-api-key: YOU_API_KEY' \
+      -H '
+      -d '{
+            "input_value": "Sample input",
+            "input_type": "chat",
+            "output_type": "chat",
+            "tweaks": {},
+          }'
+    ```
+
+    This endpoint provides a powerful interface for executing flows with enhanced flexibility and efficiency, supporting a wide range of applications by allowing for dynamic input and output configuration along with performance optimizations through session management and caching.
+    """
+    try:
+        return await simple_run_flow(
+            db=db,
+            flow_id_or_name=flow_id_or_name,
+            input_request=input_request,
+            session_service=session_service,
+            stream=stream,
+            api_key_user=api_key_user,
+        )
+
     except Exception as exc:
         logger.exception(exc)
         raise HTTPException(status_code=status.HTTP_500_INTERNAL_SERVER_ERROR, detail=str(exc)) from exc
