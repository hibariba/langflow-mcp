import os
from collections import defaultdict

from astrapy import AstraDBAdmin, DataAPIClient
from astrapy.admin import parse_api_endpoint
from langchain_astradb import AstraDBVectorStore

from langflow.base.vectorstores.model import LCVectorStoreComponent, check_cached_vector_store
from langflow.helpers import docs_to_data
from langflow.inputs import DictInput, FloatInput, NestedDictInput
from langflow.io import (
    BoolInput,
    DataInput,
    DropdownInput,
    HandleInput,
    IntInput,
    SecretStrInput,
    StrInput,
)
from langflow.schema import Data
from langflow.utils.version import get_version_info


class AstraDBVectorStoreComponent(LCVectorStoreComponent):
    display_name: str = "Astra DB"
    description: str = "Ingest and search documents in Astra DB"
    documentation: str = "https://docs.datastax.com/en/langflow/astra-components.html"
    name = "AstraDB"
    icon: str = "AstraDB"

    _cached_vector_store: AstraDBVectorStore | None = None

<<<<<<< HEAD
    class NewDatabaseInput(DictInput):
        title: str = "Create New Database"
        description: str = "Create a new database in Astra DB."
        db_names: list[str] = []
        status: str = ""
        collection_count: int = 0
        record_count: int = 0

    class NewCollectionInput(DictInput):
        title: str = "Create New Collection"
        description: str = "Create a new collection in Astra DB."
        status: str = ""
        dimensions: int = 0
        model: str = ""
        similarity_metrics: list[str] = []
        icon: str = "Collection"

    VECTORIZE_PROVIDERS_MAPPING = defaultdict(
        list,
        {
            "Azure OpenAI": [
                "azureOpenAI",
                ["text-embedding-3-small", "text-embedding-3-large", "text-embedding-ada-002"],
            ],
            "Hugging Face - Dedicated": ["huggingfaceDedicated", ["endpoint-defined-model"]],
            "Hugging Face - Serverless": [
                "huggingface",
                [
                    "sentence-transformers/all-MiniLM-L6-v2",
                    "intfloat/multilingual-e5-large",
                    "intfloat/multilingual-e5-large-instruct",
                    "BAAI/bge-small-en-v1.5",
                    "BAAI/bge-base-en-v1.5",
                    "BAAI/bge-large-en-v1.5",
                ],
            ],
            "Jina AI": [
                "jinaAI",
                [
                    "jina-embeddings-v2-base-en",
                    "jina-embeddings-v2-base-de",
                    "jina-embeddings-v2-base-es",
                    "jina-embeddings-v2-base-code",
                    "jina-embeddings-v2-base-zh",
                ],
            ],
            "Mistral AI": ["mistral", ["mistral-embed"]],
            "Nvidia": ["nvidia", ["NV-Embed-QA"]],
            "OpenAI": ["openai", ["text-embedding-3-small", "text-embedding-3-large", "text-embedding-ada-002"]],
            "Upstage": ["upstageAI", ["solar-embedding-1-large"]],
            "Voyage AI": [
                "voyageAI",
                ["voyage-large-2-instruct", "voyage-law-2", "voyage-code-2", "voyage-large-2", "voyage-2"],
            ],
        },
    )
=======
    base_inputs = LCVectorStoreComponent.inputs
    if "search_query" not in [input_.name for input_ in base_inputs]:
        base_inputs.append(
            MessageTextInput(
                name="search_query",
                display_name="Search Query",
                tool_mode=True,
            )
        )
    if "ingest_data" not in [input_.name for input_ in base_inputs]:
        base_inputs.append(
            DataInput(
                name="ingest_data",
                display_name="Ingest Data",
            )
        )
>>>>>>> 9a8f7215

    inputs = [
        SecretStrInput(
            name="token",
            display_name="Astra DB Application Token",
            info="Authentication token for accessing Astra DB.",
            value="ASTRA_DB_APPLICATION_TOKEN",
            required=True,
            advanced=os.getenv("ASTRA_ENHANCED", "false").lower() == "true",
            real_time_refresh=True,
        ),
        DropdownInput(
<<<<<<< HEAD
            name="database_name",
            display_name="Database",
            info="Select a database in Astra DB.",
            required=True,
            refresh_button=True,
            real_time_refresh=True,
            has_dialog=True,  # New
            dialog_input=[NewDatabaseInput(name="database_input").__dict__],
            options=[],
            value="",
=======
            name="api_endpoint",
            display_name="Database",
            info="The Astra DB Database to use.",
            required=True,
            refresh_button=True,
            real_time_refresh=True,
            options=["Default database"],
            value="Default database",
>>>>>>> 9a8f7215
        ),
        DropdownInput(
            name="collection_name",
            display_name="Collection",
            info="The name of the collection within Astra DB where the vectors will be stored.",
            required=True,
            refresh_button=True,
            real_time_refresh=True,
            has_dialog=True,
            dialog_input=[NewCollectionInput(name="collection_input").__dict__],
            options=[],
            value="",
        ),
        StrInput(
            name="keyspace",
            display_name="Keyspace",
            info="Optional keyspace within Astra DB to use for the collection.",
            advanced=True,
        ),
        HandleInput(
            name="embedding_model",
            display_name="Embedding Model",
            input_types=["Embeddings"],
            info="Allows an embedding model configuration.",
        ),
        *base_inputs,
        IntInput(
            name="number_of_results",
            display_name="Number of Search Results",
            info="Number of search results to return.",
            advanced=True,
            value=4,
        ),
        DropdownInput(
            name="search_type",
            display_name="Search Type",
            info="Search type to use",
            options=["Similarity", "Similarity with score threshold", "MMR (Max Marginal Relevance)"],
            value="Similarity",
            advanced=True,
        ),
        FloatInput(
            name="search_score_threshold",
            display_name="Search Score Threshold",
            info="Minimum similarity score threshold for search results. "
            "(when using 'Similarity with score threshold')",
            value=0,
            advanced=True,
        ),
        NestedDictInput(
            name="advanced_search_filter",
            display_name="Search Metadata Filter",
            info="Optional dictionary of filters to apply to the search query.",
            advanced=True,
        ),
        StrInput(
            name="content_field",
            display_name="Content Field",
            info="Field to use as the text content field for the vector store.",
            advanced=True,
        ),
        BoolInput(
            name="ignore_invalid_documents",
            display_name="Ignore Invalid Documents",
            info="Boolean flag to determine whether to ignore invalid documents at runtime.",
            advanced=True,
        ),
        NestedDictInput(
            name="astradb_vectorstore_kwargs",
            display_name="AstraDBVectorStore Parameters",
            info="Optional dictionary of additional parameters for the AstraDBVectorStore.",
            advanced=True,
        ),
    ]

<<<<<<< HEAD
    def get_database_list(self):
        # Get the admin object
        client = DataAPIClient(token=self.token)
        admin_client = client.get_admin(token=self.token)
        db_list = list(admin_client.list_databases())

        # Generate the api endpoint for each database
        return {
            db.info.name: {
                "api_endpoint": f"https://{db.info.id}-{db.info.region}.apps.astra.datastax.com",
                "collections": len(list(client.get_database(db.info.id, token=self.token).list_collection_names())),
                "records": 0,
            }
            for db in db_list
        }
=======
    def del_fields(self, build_config, field_list):
        for field in field_list:
            if field in build_config:
                del build_config[field]

        return build_config

    def insert_in_dict(self, build_config, field_name, new_parameters):
        # Insert the new key-value pair after the found key
        for new_field_name, new_parameter in new_parameters.items():
            # Get all the items as a list of tuples (key, value)
            items = list(build_config.items())

            # Find the index of the key to insert after
            idx = len(items)
            for i, (key, _) in enumerate(items):
                if key == field_name:
                    idx = i + 1
                    break

            items.insert(idx, (new_field_name, new_parameter))

            # Clear the original dictionary and update with the modified items
            build_config.clear()
            build_config.update(items)

        return build_config

    def get_vectorize_providers(self):
        try:
            self.log("Dynamically updating list of Vectorize providers.")

            # Get the admin object
            admin = AstraDBAdmin(token=self.token)
            db_admin = admin.get_database_admin(self.get_api_endpoint())

            # Get the list of embedding providers
            embedding_providers = db_admin.find_embedding_providers().as_dict()

            vectorize_providers_mapping = {}
            # Map the provider display name to the provider key and models
            for provider_key, provider_data in embedding_providers["embeddingProviders"].items():
                display_name = provider_data["displayName"]
                models = [model["name"] for model in provider_data["models"]]

                vectorize_providers_mapping[display_name] = [provider_key, models]
>>>>>>> 9a8f7215

    def get_api_endpoint(self):
        # If the database is not set, get the first database in the list
        if not self.database_name:
            return None

<<<<<<< HEAD
        # Otherwise, get the URL from the database list
        return self.get_database_list().get(self.database_name)
=======
            return {}

    def get_database_list(self):
        # Get the admin object
        db_admin = AstraDBAdmin(token=self.token)
        db_list = list(db_admin.list_databases())

        # Generate the api endpoint for each database
        return {db.info.name: f"https://{db.info.id}-{db.info.region}.apps.astra.datastax.com" for db in db_list}

    def get_api_endpoint(self):
        # Get the database name (or endpoint)
        database = self.api_endpoint

        # If the database is not set, get the first database in the list
        if not database or database == "Default database":
            database, _ = next(iter(self.get_database_list().items()))

        # If the database is a URL, return it
        if database.startswith("https://"):
            return database

        # Otherwise, get the URL from the database list
        return self.get_database_list().get(database)
>>>>>>> 9a8f7215

    def get_database(self):
        try:
            client = DataAPIClient(token=self.token)

            return client.get_database(
<<<<<<< HEAD
                self.get_api_endpoint(),
=======
                api_endpoint=self.get_api_endpoint(),
>>>>>>> 9a8f7215
                token=self.token,
            )
        except Exception as e:  # noqa: BLE001
            self.log(f"Error getting database: {e}")

            return None

    def _initialize_database_options(self):
<<<<<<< HEAD
        try:
            return [
                {"name": name, "collections": info["collections"], "records": info["records"]}
                for name, info in self.get_database_list().items()
            ]
=======
        if not self.token:
            return ["Default database"]
        try:
            databases = ["Default database", *list(self.get_database_list().keys())]
        except Exception as e:  # noqa: BLE001
            self.log(f"Error fetching databases: {e}")

            return ["Default database"]

        return databases

    def _initialize_collection_options(self):
        database = self.get_database()
        if database is None:
            return ["+ Create new collection"]

        try:
            collections = [collection.name for collection in database.list_collections(keyspace=self.keyspace or None)]
>>>>>>> 9a8f7215
        except Exception as e:  # noqa: BLE001
            self.log(f"Error fetching databases: {e}")

            return []

    def _initialize_collection_options(self):
        database = self.get_database()
        if database is None:
            return []

        try:
<<<<<<< HEAD
            collection_list = list(database.list_collections())

            return [
=======
            collection = database.get_collection(collection_name, keyspace=self.keyspace or None)
            collection_options = collection.options()
        except Exception as _:  # noqa: BLE001
            return None

        return collection_options.vector

    def update_build_config(self, build_config: dict, field_value: str, field_name: str | None = None):
        # Always attempt to update the database list
        if field_name in ["token", "api_endpoint", "collection_name"]:
            # Update the database selector
            build_config["api_endpoint"]["options"] = self._initialize_database_options()

            # Set the default API endpoint if not set
            if build_config["api_endpoint"]["value"] == "Default database":
                build_config["api_endpoint"]["value"] = build_config["api_endpoint"]["options"][0]

            # Update the collection selector
            build_config["collection_name"]["options"] = self._initialize_collection_options()

        # Update the choice of embedding model based on collection name
        if field_name == "collection_name":
            # Detect if it is a new collection
            is_new_collection = field_value == "+ Create new collection"

            # Set the advanced and required fields based on the collection choice
            build_config["embedding_choice"].update(
>>>>>>> 9a8f7215
                {
                    "name": col.name,
                    "records": 0,
                    "provider": col.options.vector.service.provider if col.options.vector else "",
                    "model": col.options.vector.service.model_name if col.options.vector else ""
                }
<<<<<<< HEAD
                for col in collection_list
            ]
        except Exception as e:  # noqa: BLE001
            self.log(f"Error fetching collections: {e}")

            return []
=======
            )

            # Set the advanced field for the embedding model
            build_config["embedding_model"]["advanced"] = not is_new_collection

            # Set the advanced and required fields for the new collection name
            build_config["collection_name_new"].update(
                {
                    "advanced": not is_new_collection,
                    "required": is_new_collection,
                    "value": "" if not is_new_collection else build_config["collection_name_new"].get("value"),
                }
            )

        # Get the collection options for the selected collection
        collection_options = self.get_collection_options()

        # If the collection options are available (DB exists), show the advanced options
        if collection_options:
            build_config["embedding_choice"]["advanced"] = True

            if collection_options.service:
                # Remove unnecessary fields when a service is set
                self.del_fields(
                    build_config,
                    [
                        "embedding_provider",
                        "model",
                        "z_01_model_parameters",
                        "z_02_api_key_name",
                        "z_03_provider_api_key",
                        "z_04_authentication",
                    ],
                )

                # Update the providers mapping
                updates = {
                    "embedding_model": {"advanced": True},
                    "embedding_choice": {"value": "Astra Vectorize"},
                }
            else:
                # Update the providers mapping
                updates = {
                    "embedding_model": {"advanced": False},
                    "embedding_provider": {"advanced": False},
                    "embedding_choice": {"value": "Embedding Model"},
                }

            # Apply updates to the build_config
            for key, value in updates.items():
                build_config[key].update(value)

        elif field_name == "embedding_choice":
            if field_value == "Astra Vectorize":
                build_config["embedding_model"]["advanced"] = True

                # Update the providers mapping
                vectorize_providers = self.get_vectorize_providers()

                new_parameter = DropdownInput(
                    name="embedding_provider",
                    display_name="Embedding Provider",
                    options=vectorize_providers.keys(),
                    value="",
                    required=True,
                    real_time_refresh=True,
                ).to_dict()

                self.insert_in_dict(build_config, "embedding_choice", {"embedding_provider": new_parameter})
            else:
                build_config["embedding_model"]["advanced"] = False

                self.del_fields(
                    build_config,
                    [
                        "embedding_provider",
                        "model",
                        "z_01_model_parameters",
                        "z_02_api_key_name",
                        "z_03_provider_api_key",
                        "z_04_authentication",
                    ],
                )

        elif field_name == "embedding_provider":
            self.del_fields(
                build_config,
                ["model", "z_01_model_parameters", "z_02_api_key_name", "z_03_provider_api_key", "z_04_authentication"],
            )

            # Update the providers mapping
            vectorize_providers = self.get_vectorize_providers()
            model_options = vectorize_providers[field_value][1]

            new_parameter = DropdownInput(
                name="model",
                display_name="Model",
                info="The embedding model to use for the selected provider. Each provider has a different set of "
                "models available (full list at "
                "https://docs.datastax.com/en/astra-db-serverless/databases/embedding-generation.html):\n\n"
                f"{', '.join(model_options)}",
                options=model_options,
                value=None,
                required=True,
                real_time_refresh=True,
            ).to_dict()

            self.insert_in_dict(build_config, "embedding_provider", {"model": new_parameter})

        elif field_name == "model":
            self.del_fields(
                build_config,
                ["z_01_model_parameters", "z_02_api_key_name", "z_03_provider_api_key", "z_04_authentication"],
            )
>>>>>>> 9a8f7215

    def update_build_config(self, build_config: dict, field_value: str, field_name: str | None = None):  # noqa: ARG002
        # Refresh the collection name options
        build_config["database_name"]["options"] = self._initialize_database_options()
        build_config["collection_name"]["options"] = self._initialize_collection_options()

        return build_config

<<<<<<< HEAD
=======
    def build_vectorize_options(self, **kwargs):
        for attribute in [
            "embedding_provider",
            "model",
            "z_01_model_parameters",
            "z_02_api_key_name",
            "z_03_provider_api_key",
            "z_04_authentication",
        ]:
            if not hasattr(self, attribute):
                setattr(self, attribute, None)

        # Fetch values from kwargs if any self.* attributes are None
        provider_mapping = self.get_vectorize_providers()
        provider_value = provider_mapping.get(self.embedding_provider, [None])[0] or kwargs.get("embedding_provider")
        model_name = self.model or kwargs.get("model")
        authentication = {**(self.z_04_authentication or {}), **kwargs.get("z_04_authentication", {})}
        parameters = self.z_01_model_parameters or kwargs.get("z_01_model_parameters", {})

        # Set the API key name if provided
        api_key_name = self.z_02_api_key_name or kwargs.get("z_02_api_key_name")
        provider_key = self.z_03_provider_api_key or kwargs.get("z_03_provider_api_key")
        if api_key_name:
            authentication["providerKey"] = api_key_name
        if authentication:
            provider_key = None
            authentication["providerKey"] = authentication["providerKey"].split(".")[0]

        # Set authentication and parameters to None if no values are provided
        if not authentication:
            authentication = None
        if not parameters:
            parameters = None

        return {
            # must match astrapy.info.CollectionVectorServiceOptions
            "collection_vector_service_options": {
                "provider": provider_value,
                "modelName": model_name,
                "authentication": authentication,
                "parameters": parameters,
            },
            "collection_embedding_api_key": provider_key,
        }

>>>>>>> 9a8f7215
    @check_cached_vector_store
    def build_vector_store(self):
        try:
            from langchain_astradb import AstraDBVectorStore
        except ImportError as e:
            msg = (
                "Could not import langchain Astra DB integration package. "
                "Please install it with `pip install langchain-astradb`."
            )
            raise ImportError(msg) from e

<<<<<<< HEAD
=======
        # Initialize parameters based on the collection name
        is_new_collection = self.get_collection_options() is None

>>>>>>> 9a8f7215
        # Get the embedding model
        embedding_params = {"embedding": self.embedding_model} if self.embedding_choice == "Embedding Model" else {}

        # Get the running environment for Langflow
<<<<<<< HEAD
        environment = (
            parse_api_endpoint(self.get_api_endpoint()).environment
            if self.get_api_endpoint() is not None
            else None
        )
=======
        environment = parse_api_endpoint(self.get_api_endpoint()).environment if self.get_api_endpoint() else None
>>>>>>> 9a8f7215

        # Get Langflow version and platform information
        __version__ = get_version_info()["version"]
        langflow_prefix = ""
        if os.getenv("LANGFLOW_HOST") is not None:
            langflow_prefix = "ds-"

        # Bundle up the auto-detect parameters
        autodetect_params = {
            "autodetect_collection": True,  # TODO: May want to expose this option
            "content_field": self.content_field or None,
            "ignore_invalid_documents": self.ignore_invalid_documents,
        }

        # Attempt to build the Vector Store object
        try:
            vector_store = AstraDBVectorStore(
                # Astra DB Authentication Parameters
                token=self.token,
                api_endpoint=self.get_api_endpoint(),
                namespace=self.keyspace or None,
                collection_name=self.collection_name,
                environment=environment,
                # Astra DB Usage Tracking Parameters
                ext_callers=[(f"{langflow_prefix}langflow", __version__)],
                # Astra DB Vector Store Parameters
                **autodetect_params or {},
                **embedding_params or {},
                **self.astradb_vectorstore_kwargs or {},
            )
        except Exception as e:
            msg = f"Error initializing AstraDBVectorStore: {e}"
            raise ValueError(msg) from e

        self._add_documents_to_vector_store(vector_store)

        return vector_store

    def _add_documents_to_vector_store(self, vector_store) -> None:
        documents = []
        for _input in self.ingest_data or []:
            if isinstance(_input, Data):
                documents.append(_input.to_lc_document())
            else:
                msg = "Vector Store Inputs must be Data objects."
                raise TypeError(msg)

        if documents:
            self.log(f"Adding {len(documents)} documents to the Vector Store.")
            try:
                vector_store.add_documents(documents)
            except Exception as e:
                msg = f"Error adding documents to AstraDBVectorStore: {e}"
                raise ValueError(msg) from e
        else:
            self.log("No documents to add to the Vector Store.")

    def _map_search_type(self) -> str:
        if self.search_type == "Similarity with score threshold":
            return "similarity_score_threshold"
        if self.search_type == "MMR (Max Marginal Relevance)":
            return "mmr"
        return "similarity"

    def _build_search_args(self):
        query = self.search_query if isinstance(self.search_query, str) and self.search_query.strip() else None

        if query:
            args = {
                "query": query,
                "search_type": self._map_search_type(),
                "k": self.number_of_results,
                "score_threshold": self.search_score_threshold,
            }
        elif self.advanced_search_filter:
            args = {
                "n": self.number_of_results,
            }
        else:
            return {}

        filter_arg = self.advanced_search_filter or {}
        if filter_arg:
            args["filter"] = filter_arg

        return args

    def search_documents(self, vector_store=None) -> list[Data]:
        vector_store = vector_store or self.build_vector_store()

        self.log(f"Search input: {self.search_query}")
        self.log(f"Search type: {self.search_type}")
        self.log(f"Number of results: {self.number_of_results}")

        try:
            search_args = self._build_search_args()
        except Exception as e:
            msg = f"Error in AstraDBVectorStore._build_search_args: {e}"
            raise ValueError(msg) from e

        if not search_args:
            self.log("No search input or filters provided. Skipping search.")
            return []

        docs = []
        search_method = "search" if "query" in search_args else "metadata_search"

        try:
            self.log(f"Calling vector_store.{search_method} with args: {search_args}")
            docs = getattr(vector_store, search_method)(**search_args)
        except Exception as e:
            msg = f"Error performing {search_method} in AstraDBVectorStore: {e}"
            raise ValueError(msg) from e

        self.log(f"Retrieved documents: {len(docs)}")

        data = docs_to_data(docs)
        self.log(f"Converted documents to data: {len(data)}")
        self.status = data
        return data

    def get_retriever_kwargs(self):
        search_args = self._build_search_args()
        return {
            "search_type": self._map_search_type(),
            "search_kwargs": search_args,
        }<|MERGE_RESOLUTION|>--- conflicted
+++ resolved
@@ -30,7 +30,6 @@
 
     _cached_vector_store: AstraDBVectorStore | None = None
 
-<<<<<<< HEAD
     class NewDatabaseInput(DictInput):
         title: str = "Create New Database"
         description: str = "Create a new database in Astra DB."
@@ -48,46 +47,6 @@
         similarity_metrics: list[str] = []
         icon: str = "Collection"
 
-    VECTORIZE_PROVIDERS_MAPPING = defaultdict(
-        list,
-        {
-            "Azure OpenAI": [
-                "azureOpenAI",
-                ["text-embedding-3-small", "text-embedding-3-large", "text-embedding-ada-002"],
-            ],
-            "Hugging Face - Dedicated": ["huggingfaceDedicated", ["endpoint-defined-model"]],
-            "Hugging Face - Serverless": [
-                "huggingface",
-                [
-                    "sentence-transformers/all-MiniLM-L6-v2",
-                    "intfloat/multilingual-e5-large",
-                    "intfloat/multilingual-e5-large-instruct",
-                    "BAAI/bge-small-en-v1.5",
-                    "BAAI/bge-base-en-v1.5",
-                    "BAAI/bge-large-en-v1.5",
-                ],
-            ],
-            "Jina AI": [
-                "jinaAI",
-                [
-                    "jina-embeddings-v2-base-en",
-                    "jina-embeddings-v2-base-de",
-                    "jina-embeddings-v2-base-es",
-                    "jina-embeddings-v2-base-code",
-                    "jina-embeddings-v2-base-zh",
-                ],
-            ],
-            "Mistral AI": ["mistral", ["mistral-embed"]],
-            "Nvidia": ["nvidia", ["NV-Embed-QA"]],
-            "OpenAI": ["openai", ["text-embedding-3-small", "text-embedding-3-large", "text-embedding-ada-002"]],
-            "Upstage": ["upstageAI", ["solar-embedding-1-large"]],
-            "Voyage AI": [
-                "voyageAI",
-                ["voyage-large-2-instruct", "voyage-law-2", "voyage-code-2", "voyage-large-2", "voyage-2"],
-            ],
-        },
-    )
-=======
     base_inputs = LCVectorStoreComponent.inputs
     if "search_query" not in [input_.name for input_ in base_inputs]:
         base_inputs.append(
@@ -104,7 +63,6 @@
                 display_name="Ingest Data",
             )
         )
->>>>>>> 9a8f7215
 
     inputs = [
         SecretStrInput(
@@ -117,7 +75,6 @@
             real_time_refresh=True,
         ),
         DropdownInput(
-<<<<<<< HEAD
             name="database_name",
             display_name="Database",
             info="Select a database in Astra DB.",
@@ -128,16 +85,6 @@
             dialog_input=[NewDatabaseInput(name="database_input").__dict__],
             options=[],
             value="",
-=======
-            name="api_endpoint",
-            display_name="Database",
-            info="The Astra DB Database to use.",
-            required=True,
-            refresh_button=True,
-            real_time_refresh=True,
-            options=["Default database"],
-            value="Default database",
->>>>>>> 9a8f7215
         ),
         DropdownInput(
             name="collection_name",
@@ -213,7 +160,6 @@
         ),
     ]
 
-<<<<<<< HEAD
     def get_database_list(self):
         # Get the admin object
         client = DataAPIClient(token=self.token)
@@ -229,100 +175,21 @@
             }
             for db in db_list
         }
-=======
-    def del_fields(self, build_config, field_list):
-        for field in field_list:
-            if field in build_config:
-                del build_config[field]
-
-        return build_config
-
-    def insert_in_dict(self, build_config, field_name, new_parameters):
-        # Insert the new key-value pair after the found key
-        for new_field_name, new_parameter in new_parameters.items():
-            # Get all the items as a list of tuples (key, value)
-            items = list(build_config.items())
-
-            # Find the index of the key to insert after
-            idx = len(items)
-            for i, (key, _) in enumerate(items):
-                if key == field_name:
-                    idx = i + 1
-                    break
-
-            items.insert(idx, (new_field_name, new_parameter))
-
-            # Clear the original dictionary and update with the modified items
-            build_config.clear()
-            build_config.update(items)
-
-        return build_config
-
-    def get_vectorize_providers(self):
-        try:
-            self.log("Dynamically updating list of Vectorize providers.")
-
-            # Get the admin object
-            admin = AstraDBAdmin(token=self.token)
-            db_admin = admin.get_database_admin(self.get_api_endpoint())
-
-            # Get the list of embedding providers
-            embedding_providers = db_admin.find_embedding_providers().as_dict()
-
-            vectorize_providers_mapping = {}
-            # Map the provider display name to the provider key and models
-            for provider_key, provider_data in embedding_providers["embeddingProviders"].items():
-                display_name = provider_data["displayName"]
-                models = [model["name"] for model in provider_data["models"]]
-
-                vectorize_providers_mapping[display_name] = [provider_key, models]
->>>>>>> 9a8f7215
 
     def get_api_endpoint(self):
         # If the database is not set, get the first database in the list
         if not self.database_name:
             return None
 
-<<<<<<< HEAD
         # Otherwise, get the URL from the database list
         return self.get_database_list().get(self.database_name)
-=======
-            return {}
-
-    def get_database_list(self):
-        # Get the admin object
-        db_admin = AstraDBAdmin(token=self.token)
-        db_list = list(db_admin.list_databases())
-
-        # Generate the api endpoint for each database
-        return {db.info.name: f"https://{db.info.id}-{db.info.region}.apps.astra.datastax.com" for db in db_list}
-
-    def get_api_endpoint(self):
-        # Get the database name (or endpoint)
-        database = self.api_endpoint
-
-        # If the database is not set, get the first database in the list
-        if not database or database == "Default database":
-            database, _ = next(iter(self.get_database_list().items()))
-
-        # If the database is a URL, return it
-        if database.startswith("https://"):
-            return database
-
-        # Otherwise, get the URL from the database list
-        return self.get_database_list().get(database)
->>>>>>> 9a8f7215
 
     def get_database(self):
         try:
             client = DataAPIClient(token=self.token)
 
             return client.get_database(
-<<<<<<< HEAD
                 self.get_api_endpoint(),
-=======
-                api_endpoint=self.get_api_endpoint(),
->>>>>>> 9a8f7215
                 token=self.token,
             )
         except Exception as e:  # noqa: BLE001
@@ -331,32 +198,11 @@
             return None
 
     def _initialize_database_options(self):
-<<<<<<< HEAD
         try:
             return [
                 {"name": name, "collections": info["collections"], "records": info["records"]}
                 for name, info in self.get_database_list().items()
             ]
-=======
-        if not self.token:
-            return ["Default database"]
-        try:
-            databases = ["Default database", *list(self.get_database_list().keys())]
-        except Exception as e:  # noqa: BLE001
-            self.log(f"Error fetching databases: {e}")
-
-            return ["Default database"]
-
-        return databases
-
-    def _initialize_collection_options(self):
-        database = self.get_database()
-        if database is None:
-            return ["+ Create new collection"]
-
-        try:
-            collections = [collection.name for collection in database.list_collections(keyspace=self.keyspace or None)]
->>>>>>> 9a8f7215
         except Exception as e:  # noqa: BLE001
             self.log(f"Error fetching databases: {e}")
 
@@ -368,168 +214,21 @@
             return []
 
         try:
-<<<<<<< HEAD
             collection_list = list(database.list_collections())
 
             return [
-=======
-            collection = database.get_collection(collection_name, keyspace=self.keyspace or None)
-            collection_options = collection.options()
-        except Exception as _:  # noqa: BLE001
-            return None
-
-        return collection_options.vector
-
-    def update_build_config(self, build_config: dict, field_value: str, field_name: str | None = None):
-        # Always attempt to update the database list
-        if field_name in ["token", "api_endpoint", "collection_name"]:
-            # Update the database selector
-            build_config["api_endpoint"]["options"] = self._initialize_database_options()
-
-            # Set the default API endpoint if not set
-            if build_config["api_endpoint"]["value"] == "Default database":
-                build_config["api_endpoint"]["value"] = build_config["api_endpoint"]["options"][0]
-
-            # Update the collection selector
-            build_config["collection_name"]["options"] = self._initialize_collection_options()
-
-        # Update the choice of embedding model based on collection name
-        if field_name == "collection_name":
-            # Detect if it is a new collection
-            is_new_collection = field_value == "+ Create new collection"
-
-            # Set the advanced and required fields based on the collection choice
-            build_config["embedding_choice"].update(
->>>>>>> 9a8f7215
                 {
                     "name": col.name,
                     "records": 0,
                     "provider": col.options.vector.service.provider if col.options.vector else "",
                     "model": col.options.vector.service.model_name if col.options.vector else ""
                 }
-<<<<<<< HEAD
                 for col in collection_list
             ]
         except Exception as e:  # noqa: BLE001
             self.log(f"Error fetching collections: {e}")
 
             return []
-=======
-            )
-
-            # Set the advanced field for the embedding model
-            build_config["embedding_model"]["advanced"] = not is_new_collection
-
-            # Set the advanced and required fields for the new collection name
-            build_config["collection_name_new"].update(
-                {
-                    "advanced": not is_new_collection,
-                    "required": is_new_collection,
-                    "value": "" if not is_new_collection else build_config["collection_name_new"].get("value"),
-                }
-            )
-
-        # Get the collection options for the selected collection
-        collection_options = self.get_collection_options()
-
-        # If the collection options are available (DB exists), show the advanced options
-        if collection_options:
-            build_config["embedding_choice"]["advanced"] = True
-
-            if collection_options.service:
-                # Remove unnecessary fields when a service is set
-                self.del_fields(
-                    build_config,
-                    [
-                        "embedding_provider",
-                        "model",
-                        "z_01_model_parameters",
-                        "z_02_api_key_name",
-                        "z_03_provider_api_key",
-                        "z_04_authentication",
-                    ],
-                )
-
-                # Update the providers mapping
-                updates = {
-                    "embedding_model": {"advanced": True},
-                    "embedding_choice": {"value": "Astra Vectorize"},
-                }
-            else:
-                # Update the providers mapping
-                updates = {
-                    "embedding_model": {"advanced": False},
-                    "embedding_provider": {"advanced": False},
-                    "embedding_choice": {"value": "Embedding Model"},
-                }
-
-            # Apply updates to the build_config
-            for key, value in updates.items():
-                build_config[key].update(value)
-
-        elif field_name == "embedding_choice":
-            if field_value == "Astra Vectorize":
-                build_config["embedding_model"]["advanced"] = True
-
-                # Update the providers mapping
-                vectorize_providers = self.get_vectorize_providers()
-
-                new_parameter = DropdownInput(
-                    name="embedding_provider",
-                    display_name="Embedding Provider",
-                    options=vectorize_providers.keys(),
-                    value="",
-                    required=True,
-                    real_time_refresh=True,
-                ).to_dict()
-
-                self.insert_in_dict(build_config, "embedding_choice", {"embedding_provider": new_parameter})
-            else:
-                build_config["embedding_model"]["advanced"] = False
-
-                self.del_fields(
-                    build_config,
-                    [
-                        "embedding_provider",
-                        "model",
-                        "z_01_model_parameters",
-                        "z_02_api_key_name",
-                        "z_03_provider_api_key",
-                        "z_04_authentication",
-                    ],
-                )
-
-        elif field_name == "embedding_provider":
-            self.del_fields(
-                build_config,
-                ["model", "z_01_model_parameters", "z_02_api_key_name", "z_03_provider_api_key", "z_04_authentication"],
-            )
-
-            # Update the providers mapping
-            vectorize_providers = self.get_vectorize_providers()
-            model_options = vectorize_providers[field_value][1]
-
-            new_parameter = DropdownInput(
-                name="model",
-                display_name="Model",
-                info="The embedding model to use for the selected provider. Each provider has a different set of "
-                "models available (full list at "
-                "https://docs.datastax.com/en/astra-db-serverless/databases/embedding-generation.html):\n\n"
-                f"{', '.join(model_options)}",
-                options=model_options,
-                value=None,
-                required=True,
-                real_time_refresh=True,
-            ).to_dict()
-
-            self.insert_in_dict(build_config, "embedding_provider", {"model": new_parameter})
-
-        elif field_name == "model":
-            self.del_fields(
-                build_config,
-                ["z_01_model_parameters", "z_02_api_key_name", "z_03_provider_api_key", "z_04_authentication"],
-            )
->>>>>>> 9a8f7215
 
     def update_build_config(self, build_config: dict, field_value: str, field_name: str | None = None):  # noqa: ARG002
         # Refresh the collection name options
@@ -538,54 +237,6 @@
 
         return build_config
 
-<<<<<<< HEAD
-=======
-    def build_vectorize_options(self, **kwargs):
-        for attribute in [
-            "embedding_provider",
-            "model",
-            "z_01_model_parameters",
-            "z_02_api_key_name",
-            "z_03_provider_api_key",
-            "z_04_authentication",
-        ]:
-            if not hasattr(self, attribute):
-                setattr(self, attribute, None)
-
-        # Fetch values from kwargs if any self.* attributes are None
-        provider_mapping = self.get_vectorize_providers()
-        provider_value = provider_mapping.get(self.embedding_provider, [None])[0] or kwargs.get("embedding_provider")
-        model_name = self.model or kwargs.get("model")
-        authentication = {**(self.z_04_authentication or {}), **kwargs.get("z_04_authentication", {})}
-        parameters = self.z_01_model_parameters or kwargs.get("z_01_model_parameters", {})
-
-        # Set the API key name if provided
-        api_key_name = self.z_02_api_key_name or kwargs.get("z_02_api_key_name")
-        provider_key = self.z_03_provider_api_key or kwargs.get("z_03_provider_api_key")
-        if api_key_name:
-            authentication["providerKey"] = api_key_name
-        if authentication:
-            provider_key = None
-            authentication["providerKey"] = authentication["providerKey"].split(".")[0]
-
-        # Set authentication and parameters to None if no values are provided
-        if not authentication:
-            authentication = None
-        if not parameters:
-            parameters = None
-
-        return {
-            # must match astrapy.info.CollectionVectorServiceOptions
-            "collection_vector_service_options": {
-                "provider": provider_value,
-                "modelName": model_name,
-                "authentication": authentication,
-                "parameters": parameters,
-            },
-            "collection_embedding_api_key": provider_key,
-        }
-
->>>>>>> 9a8f7215
     @check_cached_vector_store
     def build_vector_store(self):
         try:
@@ -597,25 +248,15 @@
             )
             raise ImportError(msg) from e
 
-<<<<<<< HEAD
-=======
-        # Initialize parameters based on the collection name
-        is_new_collection = self.get_collection_options() is None
-
->>>>>>> 9a8f7215
         # Get the embedding model
         embedding_params = {"embedding": self.embedding_model} if self.embedding_choice == "Embedding Model" else {}
 
         # Get the running environment for Langflow
-<<<<<<< HEAD
         environment = (
             parse_api_endpoint(self.get_api_endpoint()).environment
             if self.get_api_endpoint() is not None
             else None
         )
-=======
-        environment = parse_api_endpoint(self.get_api_endpoint()).environment if self.get_api_endpoint() else None
->>>>>>> 9a8f7215
 
         # Get Langflow version and platform information
         __version__ = get_version_info()["version"]
@@ -642,9 +283,9 @@
                 # Astra DB Usage Tracking Parameters
                 ext_callers=[(f"{langflow_prefix}langflow", __version__)],
                 # Astra DB Vector Store Parameters
-                **autodetect_params or {},
-                **embedding_params or {},
-                **self.astradb_vectorstore_kwargs or {},
+                **autodetect_params,
+                **embedding_params,
+                **self.astradb_vectorstore_kwargs,
             )
         except Exception as e:
             msg = f"Error initializing AstraDBVectorStore: {e}"
