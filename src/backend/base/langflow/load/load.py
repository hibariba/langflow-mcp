import asyncio
import json
import os
from pathlib import Path

from aiofile import async_open
from dotenv import load_dotenv
from loguru import logger

from langflow.graph import Graph
from langflow.graph.schema import RunOutputs
from langflow.load.utils import replace_tweaks_with_env
from langflow.logging.logger import configure
from langflow.processing.process import process_tweaks, run_graph
from langflow.utils.async_helpers import run_until_complete
from langflow.utils.util import update_settings


async def aload_flow_from_json(
    flow: Path | str | dict,
    *,
    tweaks: dict | None = None,
    log_level: str | None = None,
    log_file: str | None = None,
    env_file: str | None = None,
    cache: str | None = None,
    disable_logs: bool | None = True,
) -> Graph:
    """Load a flow graph from a JSON file or a JSON object.

    Args:
        flow (Union[Path, str, dict]): The flow to load. It can be a file path (str or Path object)
            or a JSON object (dict).
        tweaks (Optional[dict]): Optional tweaks to apply to the loaded flow graph.
        log_level (Optional[str]): Optional log level to configure for the flow processing.
        log_file (Optional[str]): Optional log file to configure for the flow processing.
        env_file (Optional[str]): Optional .env file to override environment variables.
        cache (Optional[str]): Optional cache path to update the flow settings.
        disable_logs (Optional[bool], default=True): Optional flag to disable logs during flow processing.
            If log_level or log_file are set, disable_logs is not used.

    Returns:
        Graph: The loaded flow graph as a Graph object.

    Raises:
        TypeError: If the input is neither a file path (str or Path object) nor a JSON object (dict).

    """
    # If input is a file path, load JSON from the file
    log_file_path = Path(log_file) if log_file else None
    configure(log_level=log_level, log_file=log_file_path, disable=disable_logs, async_file=True)

    # override env variables with .env file
    if env_file:
<<<<<<< HEAD
        load_dotenv(env_file, override=True)
        if tweaks is not None:
            env_vars = {key: os.getenv(key) for key in os.environ}
            tweaks = replace_tweaks_with_env(tweaks=tweaks, env_vars=env_vars)
=======
        await asyncio.to_thread(load_dotenv, env_file, override=True)
>>>>>>> 3de5572c

    # Update settings with cache and components path
    await update_settings(cache=cache)

    if isinstance(flow, str | Path):
        async with async_open(Path(flow).name, encoding="utf-8") as f:
            content = await f.read()
            flow_graph = json.load(content)
    # If input is a dictionary, assume it's a JSON object
    elif isinstance(flow, dict):
        flow_graph = flow
    else:
        msg = "Input must be either a file path (str) or a JSON object (dict)"
        raise TypeError(msg)

    graph_data = flow_graph["data"]
    if tweaks is not None:
        graph_data = process_tweaks(graph_data, tweaks)

    return Graph.from_payload(graph_data)


def load_flow_from_json(
    flow: Path | str | dict,
    *,
    tweaks: dict | None = None,
    log_level: str | None = None,
    log_file: str | None = None,
    env_file: str | None = None,
    cache: str | None = None,
    disable_logs: bool | None = True,
) -> Graph:
    """Load a flow graph from a JSON file or a JSON object.

    Args:
        flow (Union[Path, str, dict]): The flow to load. It can be a file path (str or Path object)
            or a JSON object (dict).
        tweaks (Optional[dict]): Optional tweaks to apply to the loaded flow graph.
        log_level (Optional[str]): Optional log level to configure for the flow processing.
        log_file (Optional[str]): Optional log file to configure for the flow processing.
        env_file (Optional[str]): Optional .env file to override environment variables.
        cache (Optional[str]): Optional cache path to update the flow settings.
        disable_logs (Optional[bool], default=True): Optional flag to disable logs during flow processing.
            If log_level or log_file are set, disable_logs is not used.

    Returns:
        Graph: The loaded flow graph as a Graph object.

    Raises:
        TypeError: If the input is neither a file path (str or Path object) nor a JSON object (dict).

    """
    return run_until_complete(
        aload_flow_from_json(
            flow,
            tweaks=tweaks,
            log_level=log_level,
            log_file=log_file,
            env_file=env_file,
            cache=cache,
            disable_logs=disable_logs,
        )
    )


async def arun_flow_from_json(
    flow: Path | str | dict,
    input_value: str,
    *,
    session_id: str | None = None,
    tweaks: dict | None = None,
    input_type: str = "chat",
    output_type: str = "chat",
    output_component: str | None = None,
    log_level: str | None = None,
    log_file: str | None = None,
    env_file: str | None = None,
    cache: str | None = None,
    disable_logs: bool | None = True,
    fallback_to_env_vars: bool = False,
) -> list[RunOutputs]:
    """Run a flow from a JSON file or dictionary.

    Args:
        flow (Union[Path, str, dict]): The path to the JSON file or the JSON dictionary representing the flow.
        input_value (str): The input value to be processed by the flow.
        session_id (str | None, optional): The session ID to be used for the flow. Defaults to None.
        tweaks (Optional[dict], optional): Optional tweaks to be applied to the flow. Defaults to None.
        input_type (str, optional): The type of the input value. Defaults to "chat".
        output_type (str, optional): The type of the output value. Defaults to "chat".
        output_component (Optional[str], optional): The specific component to output. Defaults to None.
        log_level (Optional[str], optional): The log level to use. Defaults to None.
        log_file (Optional[str], optional): The log file to write logs to. Defaults to None.
        env_file (Optional[str], optional): The environment file to load. Defaults to None.
        cache (Optional[str], optional): The cache directory to use. Defaults to None.
        disable_logs (Optional[bool], optional): Whether to disable logs. Defaults to True.
        fallback_to_env_vars (bool, optional): Whether Global Variables should fallback to environment variables if
            not found. Defaults to False.

    Returns:
        List[RunOutputs]: A list of RunOutputs objects representing the results of running the flow.
    """
    if tweaks is None:
        tweaks = {}
    tweaks["stream"] = False
    graph = await aload_flow_from_json(
        flow=flow,
        tweaks=tweaks,
        log_level=log_level,
        log_file=log_file,
        env_file=env_file,
        cache=cache,
        disable_logs=disable_logs,
    )
    result = await run_graph(
        graph=graph,
        session_id=session_id,
        input_value=input_value,
        input_type=input_type,
        output_type=output_type,
        output_component=output_component,
        fallback_to_env_vars=fallback_to_env_vars,
    )
    await logger.complete()
    return result


def run_flow_from_json(
    flow: Path | str | dict,
    input_value: str,
    *,
    session_id: str | None = None,
    tweaks: dict | None = None,
    input_type: str = "chat",
    output_type: str = "chat",
    output_component: str | None = None,
    log_level: str | None = None,
    log_file: str | None = None,
    env_file: str | None = None,
    cache: str | None = None,
    disable_logs: bool | None = True,
    fallback_to_env_vars: bool = False,
) -> list[RunOutputs]:
    """Run a flow from a JSON file or dictionary.

    Note:
        This function is a synchronous wrapper around `arun_flow_from_json`.
        It creates an event loop if one does not exist and runs the flow.

    Args:
        flow (Union[Path, str, dict]): The path to the JSON file or the JSON dictionary representing the flow.
        input_value (str): The input value to be processed by the flow.
        session_id (str | None, optional): The session ID to be used for the flow. Defaults to None.
        tweaks (Optional[dict], optional): Optional tweaks to be applied to the flow. Defaults to None.
        input_type (str, optional): The type of the input value. Defaults to "chat".
        output_type (str, optional): The type of the output value. Defaults to "chat".
        output_component (Optional[str], optional): The specific component to output. Defaults to None.
        log_level (Optional[str], optional): The log level to use. Defaults to None.
        log_file (Optional[str], optional): The log file to write logs to. Defaults to None.
        env_file (Optional[str], optional): The environment file to load. Defaults to None.
        cache (Optional[str], optional): The cache directory to use. Defaults to None.
        disable_logs (Optional[bool], optional): Whether to disable logs. Defaults to True.
        fallback_to_env_vars (bool, optional): Whether Global Variables should fallback to environment variables if
            not found. Defaults to False.

    Returns:
        List[RunOutputs]: A list of RunOutputs objects representing the results of running the flow.
    """
    return run_until_complete(
        arun_flow_from_json(
            flow,
            input_value,
            session_id=session_id,
            tweaks=tweaks,
            input_type=input_type,
            output_type=output_type,
            output_component=output_component,
            log_level=log_level,
            log_file=log_file,
            env_file=env_file,
            cache=cache,
            disable_logs=disable_logs,
            fallback_to_env_vars=fallback_to_env_vars,
        )
    )<|MERGE_RESOLUTION|>--- conflicted
+++ resolved
@@ -52,14 +52,11 @@
 
     # override env variables with .env file
     if env_file:
-<<<<<<< HEAD
-        load_dotenv(env_file, override=True)
+        await asyncio.to_thread(load_dotenv, env_file, override=True)
         if tweaks is not None:
             env_vars = {key: os.getenv(key) for key in os.environ}
             tweaks = replace_tweaks_with_env(tweaks=tweaks, env_vars=env_vars)
-=======
-        await asyncio.to_thread(load_dotenv, env_file, override=True)
->>>>>>> 3de5572c
+
 
     # Update settings with cache and components path
     await update_settings(cache=cache)
