--- conflicted
+++ resolved
@@ -807,15 +807,9 @@
                     inputs
                     and isinstance(inputs, dict)
                     and "input_value" in inputs
-<<<<<<< HEAD
                     and inputs.get("input_value") is not None
                 ):
                     chat_input.update({"input_value": inputs.get(INPUT_FIELD_NAME, "")})
-=======
-                    and inputs["input_value"] is not None
-                ):
-                    chat_input.update({"input_value": inputs[INPUT_FIELD_NAME]})
->>>>>>> 4bb4f02e
                 if files:
                     chat_input.update({"files": files})
 
