import "reactflow/dist/style.css";
import { useState, useEffect, useContext } from "react";
import "./App.css";
import { useLocation } from "react-router-dom";
import _ from "lodash";

import ErrorAlert from "./alerts/error";
import NoticeAlert from "./alerts/notice";
import SuccessAlert from "./alerts/success";
import ExtraSidebar from "./components/ExtraSidebarComponent";
import { alertContext } from "./contexts/alertContext";
import { locationContext } from "./contexts/locationContext";
import TabsManagerComponent from "./pages/FlowPage/components/tabsManagerComponent";
import { ErrorBoundary } from "react-error-boundary";
import CrashErrorComponent from "./components/CrashErrorComponent";
import { TabsContext } from "./contexts/tabsContext";

export default function App() {
  let { setCurrent, setShowSideBar, setIsStackedOpen } =
    useContext(locationContext);
  let location = useLocation();
  useEffect(() => {
    setCurrent(location.pathname.replace(/\/$/g, "").split("/"));
    setShowSideBar(true);
    setIsStackedOpen(true);
  }, [location.pathname, setCurrent, setIsStackedOpen, setShowSideBar]);
  const { hardReset } = useContext(TabsContext);
  const {
    errorData,
    errorOpen,
    setErrorOpen,
    noticeData,
    noticeOpen,
    setNoticeOpen,
    successData,
    successOpen,
    setSuccessOpen,
  } = useContext(alertContext);

  // Initialize state variable for the list of alerts
  const [alertsList, setAlertsList] = useState<
    Array<{
      type: string;
      data: { title: string; list?: Array<string>; link?: string };
      id: string;
    }>
  >([]);

  // Initialize state variable for the version
  const [version, setVersion] = useState("");
  useEffect(() => {
    fetch("/version")
      .then((res) => res.json())
      .then((data) => {
        setVersion(data.version);
      });
  }, []);
  // Use effect hook to update alertsList when a new alert is added
  useEffect(() => {
    // If there is an error alert open with data, add it to the alertsList
    if (errorOpen && errorData) {
      setErrorOpen(false);
      setAlertsList((old) => {
        let newAlertsList = [
          ...old,
          { type: "error", data: _.cloneDeep(errorData), id: _.uniqueId() },
        ];
        return newAlertsList;
      });
    }
    // If there is a notice alert open with data, add it to the alertsList
    else if (noticeOpen && noticeData) {
      setNoticeOpen(false);
      setAlertsList((old) => {
        let newAlertsList = [
          ...old,
          { type: "notice", data: _.cloneDeep(noticeData), id: _.uniqueId() },
        ];
        return newAlertsList;
      });
    }
    // If there is a success alert open with data, add it to the alertsList
    else if (successOpen && successData) {
      setSuccessOpen(false);
      setAlertsList((old) => {
        let newAlertsList = [
          ...old,
          { type: "success", data: _.cloneDeep(successData), id: _.uniqueId() },
        ];
        return newAlertsList;
      });
    }
  }, [
    _,
    errorData,
    errorOpen,
    noticeData,
    noticeOpen,
    setErrorOpen,
    setNoticeOpen,
    setSuccessOpen,
    successData,
    successOpen,
  ]);

  const removeAlert = (id: string) => {
    setAlertsList((prevAlertsList) =>
      prevAlertsList.filter((alert) => alert.id !== id)
    );
  };

  return (
    //need parent component with width and height
    <div className="flex h-full flex-col">
      <div className="flex shrink grow-0 basis-auto"></div>
      <ErrorBoundary
        onReset={() => {
          window.localStorage.removeItem("tabsData");
          window.localStorage.clear();
          hardReset();
          window.location.href = window.location.href;
        }}
        FallbackComponent={CrashErrorComponent}
      >
        <div className="flex min-h-0 flex-1 shrink grow basis-auto overflow-hidden">
          <ExtraSidebar />
          {/* Main area */}
          <main className="flex min-w-0 flex-1 border-t border-gray-200 dark:border-gray-700">
            {/* Primary column */}
            <div className="h-full w-full">
              <TabsManagerComponent></TabsManagerComponent>
            </div>
          </main>
        </div>
      </ErrorBoundary>
      <div></div>
      <div className="fixed bottom-5 left-5 z-40 flex flex-col-reverse">
        {alertsList.map((alert) => (
          <div key={alert.id}>
            {alert.type === "error" ? (
              <ErrorAlert
                key={alert.id}
                title={alert.data.title}
                list={alert.data.list}
                id={alert.id}
                removeAlert={removeAlert}
              />
            ) : alert.type === "notice" ? (
              <NoticeAlert
                key={alert.id}
                title={alert.data.title}
                link={alert.data.link}
                id={alert.id}
                removeAlert={removeAlert}
              />
            ) : (
              <SuccessAlert
                key={alert.id}
                title={alert.data.title}
                id={alert.id}
                removeAlert={removeAlert}
              />
            )}
          </div>
        ))}
      </div>
      <a
        target={"_blank"}
        href="https://logspace.ai/"
<<<<<<< HEAD
        className="absolute bottom-2 left-7 flex h-6 cursor-pointer flex-col items-center justify-start overflow-hidden rounded-lg bg-gray-800 px-2 text-center font-sans text-xs tracking-wide text-gray-300 transition-all duration-500 ease-in-out hover:h-12 dark:bg-gray-300 dark:text-gray-800"
=======
        className="absolute left-7 bottom-2 flex h-6 cursor-pointer flex-col items-center justify-start overflow-hidden rounded-lg bg-gray-800 px-2 text-center font-sans text-xs tracking-wide text-gray-300 transition-all duration-500 ease-in-out hover:h-12 dark:bg-gray-100 dark:text-gray-800"
>>>>>>> d24404eb
      >
        {version && <div className="mt-1">⛓️ LangFlow v{version}</div>}
        <div className="mt-2">Created by Logspace</div>
      </a>
    </div>
  );
}<|MERGE_RESOLUTION|>--- conflicted
+++ resolved
@@ -167,11 +167,7 @@
       <a
         target={"_blank"}
         href="https://logspace.ai/"
-<<<<<<< HEAD
-        className="absolute bottom-2 left-7 flex h-6 cursor-pointer flex-col items-center justify-start overflow-hidden rounded-lg bg-gray-800 px-2 text-center font-sans text-xs tracking-wide text-gray-300 transition-all duration-500 ease-in-out hover:h-12 dark:bg-gray-300 dark:text-gray-800"
-=======
         className="absolute left-7 bottom-2 flex h-6 cursor-pointer flex-col items-center justify-start overflow-hidden rounded-lg bg-gray-800 px-2 text-center font-sans text-xs tracking-wide text-gray-300 transition-all duration-500 ease-in-out hover:h-12 dark:bg-gray-100 dark:text-gray-800"
->>>>>>> d24404eb
       >
         {version && <div className="mt-1">⛓️ LangFlow v{version}</div>}
         <div className="mt-2">Created by Logspace</div>
