--- conflicted
+++ resolved
@@ -664,10 +664,8 @@
 export const LAST_USED_SPAN_2 =
   "Accurate to within the hour from the most recent usage.";
 
-<<<<<<< HEAD
 export const INPUT_TYPES = new Set(["ChatInput","TextInput"]);
 export const OUTPUT_TYPES = new Set(["ChatOutput"]);
-=======
 export const LANGFLOW_SUPPORTED_TYPES = new Set([
   "str",
   "bool",
@@ -680,5 +678,4 @@
   "NestedDict",
 ]);
 
-export const priorityFields = new Set(["code", "template"]);
->>>>>>> b8698523
+export const priorityFields = new Set(["code", "template"]);