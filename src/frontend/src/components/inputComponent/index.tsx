import { InputHTMLAttributes, useContext, useEffect, useState } from "react";
import { InputComponentType } from "../../types/components";
import { classNames } from "../../utils";
import { TabsContext } from "../../contexts/tabsContext";

export default function InputComponent({
  value,
  onChange,
  disableCopyPaste = false,
  disabled,
  password,
<<<<<<< HEAD
  autoFocus = false,
  onBlur,
  onFocus,
=======
  editNode = false,
>>>>>>> 5857253e
}: InputComponentType) {
  const [myValue, setMyValue] = useState(value ?? "");
  const [pwdVisible, setPwdVisible] = useState(false);
  const { setDisableCopyPaste } = useContext(TabsContext);
  useEffect(() => {
    if (disabled) {
      setMyValue("");
      onChange("");
    }
  }, [disabled, onChange]);

  return (
    <div
      className={
        disabled
          ? "relative pointer-events-none cursor-not-allowed"
          : "relative"
      }
    >
      <input
        onKeyDown={(event) => {
          if (event.key === "Enter") {
            (event.target as HTMLInputElement).blur();
          }
        }}
        autoFocus={autoFocus}
        value={myValue}
        onFocus={(e) => {
          if (disableCopyPaste) setDisableCopyPaste(true);
          if (onFocus) onFocus(e);
        }}
        onBlur={(e) => {
          if (disableCopyPaste) setDisableCopyPaste(false);
          if (onBlur) onBlur(e);
        }}
        className={classNames(
          "block w-full pr-12 form-input dark:bg-gray-900 dark:text-gray-300 dark:border-gray-600 rounded-md border-gray-300 shadow-sm  sm:text-sm",
          disabled ? " bg-gray-200 dark:bg-gray-700" : "",
          password && !pwdVisible && myValue !== "" ? "password" : "",
          editNode
            ? "placeholder:text-center border-0 block w-full pt-0.5 pb-0.5 form-input dark:bg-gray-900 dark:text-gray-300 dark:border-gray-600 rounded-md border-gray-300 shadow-sm sm:text-sm focus:outline-none focus:ring-1 focus:ring-inset focus:ring-gray-200 text-center"
            : "focus:border-indigo-500 focus:ring-indigo-500",
          password && editNode ? "pr-8" : "pr-3"
        )}
        placeholder={password && editNode ? "Key" : "Type something..."}
        onChange={(e) => {
          setMyValue(e.target.value);
          onChange(e.target.value);
        }}
      />
      {password && (
        <button
          className={classNames(
            editNode
              ? "absolute inset-y-0 right-0 pr-2 items-center text-gray-600"
              : "absolute inset-y-0 right-0 items-center px-4 text-gray-600"
          )}
          onClick={() => {
            setPwdVisible(!pwdVisible);
          }}
        >
          {password &&
            (pwdVisible ? (
              <svg
                xmlns="http://www.w3.org/2000/svg"
                fill="none"
                viewBox="0 0 24 24"
                strokeWidth={1.5}
                stroke="currentColor"
                className="w-5 h-5"
              >
                <path
                  strokeLinecap="round"
                  strokeLinejoin="round"
                  d="M3.98 8.223A10.477 10.477 0 001.934 12C3.226 16.338 7.244 19.5 12 19.5c.993 0 1.953-.138 2.863-.395M6.228 6.228A10.45 10.45 0 0112 4.5c4.756 0 8.773 3.162 10.065 7.498a10.523 10.523 0 01-4.293 5.774M6.228 6.228L3 3m3.228 3.228l3.65 3.65m7.894 7.894L21 21m-3.228-3.228l-3.65-3.65m0 0a3 3 0 10-4.243-4.243m4.242 4.242L9.88 9.88"
                />
              </svg>
            ) : (
              <svg
                xmlns="http://www.w3.org/2000/svg"
                fill="none"
                viewBox="0 0 24 24"
                strokeWidth={1.5}
                stroke="currentColor"
                className="w-5 h-5"
              >
                <path
                  strokeLinecap="round"
                  strokeLinejoin="round"
                  d="M2.036 12.322a1.012 1.012 0 010-.639C3.423 7.51 7.36 4.5 12 4.5c4.638 0 8.573 3.007 9.963 7.178.07.207.07.431 0 .639C20.577 16.49 16.64 19.5 12 19.5c-4.638 0-8.573-3.007-9.963-7.178z"
                />
                <path
                  strokeLinecap="round"
                  strokeLinejoin="round"
                  d="M15 12a3 3 0 11-6 0 3 3 0 016 0z"
                />
              </svg>
            ))}
        </button>
      )}
    </div>
  );
}<|MERGE_RESOLUTION|>--- conflicted
+++ resolved
@@ -9,13 +9,10 @@
   disableCopyPaste = false,
   disabled,
   password,
-<<<<<<< HEAD
   autoFocus = false,
   onBlur,
   onFocus,
-=======
   editNode = false,
->>>>>>> 5857253e
 }: InputComponentType) {
   const [myValue, setMyValue] = useState(value ?? "");
   const [pwdVisible, setPwdVisible] = useState(false);
