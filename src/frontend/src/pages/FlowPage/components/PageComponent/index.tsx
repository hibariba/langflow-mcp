--- conflicted
+++ resolved
@@ -31,13 +31,10 @@
   generateNodeFromFlow,
   getNodeId,
   isValidConnection,
-<<<<<<< HEAD
+  reconnectEdges,
+  scapeJSONParse,
   updateCleanHandleColors,
   updateHandleColors,
-=======
-  reconnectEdges,
-  scapeJSONParse,
->>>>>>> 1ae8be9c
   validateSelection,
 } from "../../../../utils/reactflowUtils";
 import { getRandomName, isWrappedWithClass } from "../../../../utils/utils";
