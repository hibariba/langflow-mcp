import _ from "lodash";
import { MouseEvent, useCallback, useEffect, useRef, useState } from "react";
import ReactFlow, {
  Background,
  Connection,
  Controls,
  Edge,
  NodeDragHandler,
  OnMove,
  OnSelectionChangeParams,
  SelectionDragHandler,
  updateEdge,
} from "reactflow";
import GenericNode from "../../../../CustomNodes/GenericNode";
import FlowToolbar from "../../../../components/chatComponent";
import {
  INVALID_SELECTION_ERROR_ALERT,
  UPLOAD_ALERT_LIST,
  UPLOAD_ERROR_ALERT,
  WRONG_FILE_ERROR_ALERT,
} from "../../../../constants/alerts_constants";
import useAlertStore from "../../../../stores/alertStore";
import useFlowStore from "../../../../stores/flowStore";
import useFlowsManagerStore from "../../../../stores/flowsManagerStore";
import { useTypesStore } from "../../../../stores/typesStore";
import { APIClassType } from "../../../../types/api";
import { FlowType, NodeType } from "../../../../types/flow";
import {
  generateFlow,
  generateNodeFromFlow,
  getNodeId,
  isValidConnection,
  reconnectEdges,
  scapeJSONParse,
  validateSelection,
} from "../../../../utils/reactflowUtils";
import { getRandomName, isWrappedWithClass } from "../../../../utils/utils";
import ConnectionLineComponent from "../ConnectionLineComponent";
import SelectionMenu from "../SelectionMenuComponent";
import ExtraSidebar from "../extraSidebarComponent";

const nodeTypes = {
  genericNode: GenericNode,
};

export default function Page({
  flow,
  view,
}: {
  flow: FlowType;
  view?: boolean;
}): JSX.Element {
  const uploadFlow = useFlowsManagerStore((state) => state.uploadFlow);
  const autoSaveCurrentFlow = useFlowsManagerStore(
    (state) => state.autoSaveCurrentFlow
  );
  const types = useTypesStore((state) => state.types);
  const templates = useTypesStore((state) => state.templates);
  const setFilterEdge = useFlowStore((state) => state.setFilterEdge);
  const reactFlowWrapper = useRef<HTMLDivElement>(null);

  const reactFlowInstance = useFlowStore((state) => state.reactFlowInstance);
  const setReactFlowInstance = useFlowStore(
    (state) => state.setReactFlowInstance
  );
  const nodes = useFlowStore((state) => state.nodes);
  const edges = useFlowStore((state) => state.edges);
  const onNodesChange = useFlowStore((state) => state.onNodesChange);
  const onEdgesChange = useFlowStore((state) => state.onEdgesChange);
  const setNodes = useFlowStore((state) => state.setNodes);
  const setEdges = useFlowStore((state) => state.setEdges);
  const cleanFlow = useFlowStore((state) => state.cleanFlow);
  const deleteNode = useFlowStore((state) => state.deleteNode);
  const deleteEdge = useFlowStore((state) => state.deleteEdge);
  const undo = useFlowsManagerStore((state) => state.undo);
  const redo = useFlowsManagerStore((state) => state.redo);
  const takeSnapshot = useFlowsManagerStore((state) => state.takeSnapshot);
  const paste = useFlowStore((state) => state.paste);
  const resetFlow = useFlowStore((state) => state.resetFlow);
  const lastCopiedSelection = useFlowStore(
    (state) => state.lastCopiedSelection
  );
  const setLastCopiedSelection = useFlowStore(
    (state) => state.setLastCopiedSelection
  );
  const onConnect = useFlowStore((state) => state.onConnect);
  const currentFlowId = useFlowsManagerStore((state) => state.currentFlowId);
  const setErrorData = useAlertStore((state) => state.setErrorData);
  const [selectionMenuVisible, setSelectionMenuVisible] = useState(false);
  const edgeUpdateSuccessful = useRef(true);

  const position = useRef({ x: 0, y: 0 });
  const [lastSelection, setLastSelection] =
    useState<OnSelectionChangeParams | null>(null);

  const setNode = useFlowStore((state) => state.setNode);
  useEffect(() => {
    const onKeyDown = (event: KeyboardEvent) => {
      const selectedNode = nodes.filter((obj) => obj.selected);
      if (
        (event.ctrlKey || event.metaKey) &&
        event.key === "p" &&
        selectedNode.length > 0
      ) {
        event.preventDefault();
        setNode(selectedNode[0].id, (old) => ({
          ...old,
          data: {
            ...old.data,
            node: {
              ...old.data.node,
              frozen: old.data?.node?.frozen ? false : true,
            },
          },
        }));
      }
      if (
        (event.ctrlKey || event.metaKey) &&
        event.key === "d" &&
        selectedNode.length > 0
      ) {
        event.preventDefault();
        paste(
          { nodes: selectedNode, edges: [] },
          {
            x: position.current.x,
            y: position.current.y,
          }
        );
      }
      if (!isWrappedWithClass(event, "noundo")) {
        if (
          (event.key === "y" || (event.key === "z" && event.shiftKey)) &&
          (event.ctrlKey || event.metaKey)
        ) {
          event.preventDefault(); // prevent the default action
          redo();
        } else if (event.key === "z" && (event.ctrlKey || event.metaKey)) {
          event.preventDefault();
          undo();
        }
      }
      if (
        !isWrappedWithClass(event, "nocopy") &&
        window.getSelection()?.toString().length === 0
      ) {
        if (
          (event.ctrlKey || event.metaKey) &&
          event.key === "c" &&
          lastSelection
        ) {
          event.preventDefault();
          setLastCopiedSelection(_.cloneDeep(lastSelection));
        } else if (
          (event.ctrlKey || event.metaKey) &&
          event.key === "x" &&
          lastSelection
        ) {
          event.preventDefault();
          setLastCopiedSelection(_.cloneDeep(lastSelection), true);
        } else if (
          (event.ctrlKey || event.metaKey) &&
          event.key === "v" &&
          lastCopiedSelection
        ) {
          event.preventDefault();
          takeSnapshot();
          paste(lastCopiedSelection, {
            x: position.current.x,
            y: position.current.y,
          });
        } else if (
          (event.ctrlKey || event.metaKey) &&
          event.key === "g" &&
          lastSelection
        ) {
          event.preventDefault();
        }
      }
      if (!isWrappedWithClass(event, "nodelete")) {
        if (
          (event.key === "Delete" || event.key === "Backspace") &&
          lastSelection
        ) {
          event.preventDefault();
          takeSnapshot();
          deleteNode(lastSelection.nodes.map((node) => node.id));
          deleteEdge(lastSelection.edges.map((edge) => edge.id));
        }
      }
    };

    const handleMouseMove = (event) => {
      position.current = { x: event.clientX, y: event.clientY };
    };

    document.addEventListener("keydown", onKeyDown);
    document.addEventListener("mousemove", handleMouseMove);

    return () => {
      document.removeEventListener("keydown", onKeyDown);
      document.removeEventListener("mousemove", handleMouseMove);
    };
  }, [lastCopiedSelection, lastSelection, takeSnapshot]);

  useEffect(() => {
    if (reactFlowInstance && currentFlowId) {
      resetFlow({
        nodes: flow?.data?.nodes ?? [],
        edges: flow?.data?.edges ?? [],
        viewport: flow?.data?.viewport ?? { zoom: 1, x: 0, y: 0 },
      });
    }
  }, [currentFlowId, reactFlowInstance]);

  useEffect(() => {
    return () => {
      cleanFlow();
    };
  }, []);

  const onConnectMod = useCallback(
    (params: Connection) => {
      takeSnapshot();
      onConnect(params);
    },
    [takeSnapshot, onConnect]
  );

  const onNodeDragStart: NodeDragHandler = useCallback(() => {
    // 👇 make dragging a node undoable
    takeSnapshot();
    // 👉 you can place your event handlers here
  }, [takeSnapshot]);

  const onNodeDragStop: NodeDragHandler = useCallback(() => {
    autoSaveCurrentFlow(nodes, edges, reactFlowInstance?.getViewport()!);
    // 👉 you can place your event handlers here
  }, [takeSnapshot, autoSaveCurrentFlow, nodes, edges, reactFlowInstance]);

  const onMoveEnd: OnMove = useCallback(() => {
    // 👇 make moving the canvas undoable
    autoSaveCurrentFlow(nodes, edges, reactFlowInstance?.getViewport()!);
  }, [takeSnapshot, autoSaveCurrentFlow, nodes, edges, reactFlowInstance]);

  const onSelectionDragStart: SelectionDragHandler = useCallback(() => {
    // 👇 make dragging a selection undoable
    takeSnapshot();
  }, [takeSnapshot]);

  const onDragOver = useCallback((event: React.DragEvent) => {
    event.preventDefault();
    if (event.dataTransfer.types.some((types) => types === "nodedata")) {
      event.dataTransfer.dropEffect = "move";
    } else {
      event.dataTransfer.dropEffect = "copy";
    }
  }, []);

  const onDrop = useCallback(
    (event: React.DragEvent) => {
      event.preventDefault();
      if (event.dataTransfer.types.some((types) => types === "nodedata")) {
        takeSnapshot();

        // Extract the data from the drag event and parse it as a JSON object
        const data: { type: string; node?: APIClassType } = JSON.parse(
          event.dataTransfer.getData("nodedata")
        );

        const newId = getNodeId(data.type);

        const newNode: NodeType = {
          id: newId,
          type: "genericNode",
          position: { x: 0, y: 0 },
          data: {
            ...data,
            id: newId,
          },
        };
        paste(
          { nodes: [newNode], edges: [] },
          { x: event.clientX, y: event.clientY }
        );
      } else if (event.dataTransfer.types.some((types) => types === "Files")) {
        takeSnapshot();
        if (event.dataTransfer.files.item(0)!.type === "application/json") {
          const position = {
            x: event.clientX,
            y: event.clientY,
          };
          uploadFlow({
            newProject: false,
            isComponent: false,
            file: event.dataTransfer.files.item(0)!,
            position: position,
          }).catch((error) => {
            setErrorData({
              title: UPLOAD_ERROR_ALERT,
              list: [error],
            });
          });
        } else {
          setErrorData({
            title: WRONG_FILE_ERROR_ALERT,
            list: [UPLOAD_ALERT_LIST],
          });
        }
      }
    },
    // Specify dependencies for useCallback
    [getNodeId, setNodes, takeSnapshot, paste]
  );

  const onEdgeUpdateStart = useCallback(() => {
    edgeUpdateSuccessful.current = false;
  }, []);

  const onEdgeUpdate = useCallback(
    (oldEdge: Edge, newConnection: Connection) => {
      if (isValidConnection(newConnection, nodes, edges)) {
        edgeUpdateSuccessful.current = true;
        oldEdge.data.targetHandle = scapeJSONParse(newConnection.targetHandle!);
        oldEdge.data.sourceHandle = scapeJSONParse(newConnection.sourceHandle!);
        setEdges((els) => updateEdge(oldEdge, newConnection, els));
      }
    },
    [setEdges]
  );

  const onEdgeUpdateEnd = useCallback((_, edge: Edge): void => {
    if (!edgeUpdateSuccessful.current) {
      setEdges((eds) => eds.filter((edg) => edg.id !== edge.id));
    }
    edgeUpdateSuccessful.current = true;
  }, []);

  const [selectionEnded, setSelectionEnded] = useState(true);

  const onSelectionEnd = useCallback(() => {
    setSelectionEnded(true);
  }, []);
  const onSelectionStart = useCallback((event: MouseEvent) => {
    event.preventDefault();
    setSelectionEnded(false);
  }, []);

  // Workaround to show the menu only after the selection has ended.
  useEffect(() => {
    if (selectionEnded && lastSelection && lastSelection.nodes.length > 1) {
      setSelectionMenuVisible(true);
    } else {
      setSelectionMenuVisible(false);
    }
  }, [selectionEnded, lastSelection]);

  const onSelectionChange = useCallback(
    (flow: OnSelectionChangeParams): void => {
      setLastSelection(flow);
    },
    []
  );

  const onPaneClick = useCallback((flow) => {
    setFilterEdge([]);
  }, []);

  function onMouseAction(edge: Edge, color: string): void {
    const edges = useFlowStore.getState().edges;
    const newEdges = _.cloneDeep(edges);
    const style = { stroke: color, transition: "stroke 0.25s" };
    const updatedEdges = newEdges.map((obj) => {
      if (obj.id === edge.id) {
        return { ...obj, style };
      }
      return obj;
    });
    setEdges(updatedEdges);
  }

  return (
    <div className="flex h-full overflow-hidden">
      {!view && <ExtraSidebar />}
      {/* Main area */}
      <main className="flex flex-1">
        {/* Primary column */}
        <div className="h-full w-full">
          <div className="h-full w-full" ref={reactFlowWrapper}>
            {Object.keys(templates).length > 0 &&
            Object.keys(types).length > 0 ? (
              <div id="react-flow-id" className="h-full w-full">
                <ReactFlow
                  nodes={nodes}
                  edges={edges}
                  onNodesChange={onNodesChange}
                  onEdgesChange={onEdgesChange}
                  onConnect={onConnectMod}
                  disableKeyboardA11y={true}
                  onInit={setReactFlowInstance}
                  nodeTypes={nodeTypes}
                  onEdgeUpdate={onEdgeUpdate}
                  onEdgeUpdateStart={onEdgeUpdateStart}
                  onEdgeUpdateEnd={onEdgeUpdateEnd}
                  onNodeDragStart={onNodeDragStart}
                  onNodeDragStop={onNodeDragStop}
                  onSelectionDragStart={onSelectionDragStart}
                  onSelectionEnd={onSelectionEnd}
                  onSelectionStart={onSelectionStart}
                  connectionLineComponent={ConnectionLineComponent}
                  onDragOver={onDragOver}
                  onMoveEnd={onMoveEnd}
                  onDrop={onDrop}
                  onSelectionChange={onSelectionChange}
                  deleteKeyCode={[]}
                  className="theme-attribution"
                  minZoom={0.01}
                  maxZoom={8}
                  zoomOnScroll={!view}
                  zoomOnPinch={!view}
                  panOnDrag={!view}
                  proOptions={{ hideAttribution: true }}
                  onPaneClick={onPaneClick}
                >
                  <Background className="" />
                  {!view && (
                    <Controls
                      className="bg-muted fill-foreground stroke-foreground text-primary
                   [&>button]:border-b-border hover:[&>button]:bg-border"
                    ></Controls>
                  )}
                  <SelectionMenu
                    isVisible={selectionMenuVisible}
                    nodes={lastSelection?.nodes}
                    onClick={() => {
                      takeSnapshot();
                      if (
                        validateSelection(lastSelection!, edges).length === 0
                      ) {
                        const { newFlow, removedEdges } = generateFlow(
                          lastSelection!,
                          nodes,
                          edges,
                          getRandomName()
                        );
                        const newGroupNode = generateNodeFromFlow(
                          newFlow,
                          getNodeId
                        );
                        const newEdges = reconnectEdges(
                          newGroupNode,
                          removedEdges
                        );
                        setNodes((oldNodes) => [
                          ...oldNodes.filter(
                            (oldNodes) =>
                              !lastSelection?.nodes.some(
                                (selectionNode) =>
                                  selectionNode.id === oldNodes.id
                              )
                          ),
                          newGroupNode,
                        ]);
                        setEdges((oldEdges) => [
                          ...oldEdges.filter(
                            (oldEdge) =>
                              !lastSelection!.nodes.some(
                                (selectionNode) =>
                                  selectionNode.id === oldEdge.target ||
                                  selectionNode.id === oldEdge.source
                              )
                          ),
                          ...newEdges,
                        ]);
                      } else {
                        setErrorData({
                          title: INVALID_SELECTION_ERROR_ALERT,
                          list: validateSelection(lastSelection!, edges),
                        });
                      }
                    }}
                  />
                </ReactFlow>
<<<<<<< HEAD
                {!view && <Chat />}
=======
                {!view && <FlowToolbar flow={flow} />}
>>>>>>> 0bd45173
              </div>
            ) : (
              <></>
            )}
          </div>
        </div>
      </main>
    </div>
  );
}<|MERGE_RESOLUTION|>--- conflicted
+++ resolved
@@ -481,11 +481,7 @@
                     }}
                   />
                 </ReactFlow>
-<<<<<<< HEAD
-                {!view && <Chat />}
-=======
                 {!view && <FlowToolbar flow={flow} />}
->>>>>>> 0bd45173
               </div>
             ) : (
               <></>
