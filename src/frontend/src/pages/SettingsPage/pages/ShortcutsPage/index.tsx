--- conflicted
+++ resolved
@@ -2,7 +2,6 @@
 import { useEffect, useState } from "react";
 import ForwardedIconComponent from "../../../../components/genericIconComponent";
 import TableComponent from "../../../../components/tableComponent";
-<<<<<<< HEAD
 import { Button } from "../../../../components/ui/button";
 import {
   defaultShortcuts,
@@ -10,8 +9,6 @@
 } from "../../../../constants/constants";
 import { useShortcutsStore } from "../../../../stores/shortcuts";
 import EditShortcutButton from "./EditShortcutButton";
-=======
->>>>>>> ca85bc08
 
 export default function ShortcutsPage() {
   const [selectedRows, setSelectedRows] = useState<string[]>([]);
@@ -36,7 +33,6 @@
     },
   ]);
 
-<<<<<<< HEAD
   const [nodesRowData, setNodesRowData] = useState<
     Array<{ name: string; shortcut: string }>
   >([]);
@@ -47,10 +43,6 @@
 
   const combinationToEdit = shortcuts.filter((s) => s.name === selectedRows[0]);
   const [open, setOpen] = useState(false);
-
-  const unavaliableShortcuts = useShortcutsStore(
-    (state) => state.unavailableShortcuts
-  );
   useEffect(() => {
     if (localStorage.getItem("langflow-shortcuts")) {
       const savedShortcuts = localStorage.getItem("langflow-shortcuts");
@@ -64,58 +56,6 @@
     localStorage.removeItem("langflow-shortcuts");
     localStorage.removeItem("langflow-UShortcuts");
   }
-=======
-  const [nodesRowData, setNodesRowData] = useState([
-    {
-      name: "Advanced Settings Component",
-      shortcut: advancedShortcut,
-    },
-    {
-      name: "Minimize Component",
-      shortcut: minizmizeShortcut,
-    },
-    {
-      name: "Code Component",
-      shortcut: codeShortcut,
-    },
-    {
-      name: "Copy Component",
-      shortcut: copyShortcut,
-    },
-    {
-      name: "Duplicate Component",
-      shortcut: duplicateShortcut,
-    },
-    {
-      name: "Share Component",
-      shortcut: shareShortcut,
-    },
-    {
-      name: "Docs Component",
-      shortcut: docsShortcut,
-    },
-    {
-      name: "Save Component",
-      shortcut: saveShortcut,
-    },
-    {
-      name: "Delete Component",
-      shortcut: deleteShortcut,
-    },
-    {
-      name: "Open Playground",
-      shortcut: interactionShortcut,
-    },
-    {
-      name: "Undo",
-      shortcut: undoShortcut,
-    },
-    {
-      name: "Redo",
-      shortcut: redoShortcut,
-    },
-  ]);
->>>>>>> ca85bc08
 
   return (
     <div className="flex h-full w-full flex-col gap-6 ">
@@ -161,12 +101,11 @@
         </div>
       </div>
       <div className="grid gap-6 pb-8">
-<<<<<<< HEAD
         <div>
           <TableComponent
             onSelectionChanged={(event: SelectionChangedEvent) => {
               setSelectedRows(
-                event.api.getSelectedRows().map((row) => row.name)
+                event.api.getSelectedRows().map((row) => row.name),
               );
             }}
             suppressRowClickSelection={true}
@@ -176,14 +115,6 @@
             rowData={nodesRowData}
           />
         </div>
-=======
-        <TableComponent
-          domLayout="autoHeight"
-          pagination={false}
-          columnDefs={colDefs}
-          rowData={nodesRowData}
-        />
->>>>>>> ca85bc08
       </div>
     </div>
   );
