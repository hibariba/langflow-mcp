import axios, { AxiosError, AxiosInstance } from "axios";
import { useContext, useEffect } from "react";
import { Cookies } from "react-cookie";
import { renewAccessToken } from ".";
import { BuildStatus } from "../../constants/enums";
import { AuthContext } from "../../contexts/authContext";
import useAlertStore from "../../stores/alertStore";
import useFlowStore from "../../stores/flowStore";
import { checkDuplicateRequestAndStoreRequest } from "./helpers/check-duplicate-requests";

// Create a new Axios instance
const api: AxiosInstance = axios.create({
  baseURL: "",
});

function ApiInterceptor() {
  const setErrorData = useAlertStore((state) => state.setErrorData);
  let { accessToken, login, logout, authenticationErrorCount, autoLogin } =
    useContext(AuthContext);
  const cookies = new Cookies();

  useEffect(() => {
    const interceptor = api.interceptors.response.use(
      (response) => response,
      async (error: AxiosError) => {
        if (
          error?.response?.status === 403 ||
          error?.response?.status === 401
        ) {
          if (!autoLogin) {
            if (error?.config?.url?.includes("github")) {
              return Promise.reject(error);
            }
            const stillRefresh = checkErrorCount();
            if (!stillRefresh) {
              return Promise.reject(error);
            }
            const acceptedRequest = await tryToRenewAccessToken(error);

            const accessToken = cookies.get("access_token_lf");

            if (!accessToken && error?.config?.url?.includes("login")) {
              return Promise.reject(error);
            }

            return acceptedRequest;
          }
        }
        await clearBuildVerticesState(error);
        return Promise.reject(error);
      },
    );

    const isAuthorizedURL = (url) => {
      const authorizedDomains = [
        "https://raw.githubusercontent.com/langflow-ai/langflow_examples/main/examples",
        "https://api.github.com/repos/langflow-ai/langflow_examples/contents/examples",
        "https://api.github.com/repos/langflow-ai/langflow",
        "auto_login",
      ];

      const authorizedEndpoints = ["auto_login"];

      try {
        const parsedURL = new URL(url);

        const isDomainAllowed = authorizedDomains.some(
          (domain) => parsedURL.origin === new URL(domain).origin,
        );
        const isEndpointAllowed = authorizedEndpoints.some((endpoint) =>
          parsedURL.pathname.includes(endpoint),
        );

        return isDomainAllowed || isEndpointAllowed;
      } catch (e) {
        // Invalid URL
        return false;
      }
    };

    // Request interceptor to add access token to every request
    const requestInterceptor = api.interceptors.request.use(
      (config) => {
        const checkRequest = checkDuplicateRequestAndStoreRequest(config);

<<<<<<< HEAD
        const isContained = AUTHORIZED_DUPLICATE_REQUESTS.some((request) =>
          config?.url!.includes(request),
        );

        if (
          config?.url === lastUrl &&
          !isContained &&
          lastMethodCalled === config.method &&
          lastMethodCalled === "get"
        ) {
          return Promise.reject("Duplicate request");
=======
        if (!checkRequest) {
          return Promise.reject("Duplicate request.");
>>>>>>> af80b4c4
        }

        const accessToken = cookies.get("access_token_lf");
        if (accessToken && !isAuthorizedURL(config?.url)) {
          config.headers["Authorization"] = `Bearer ${accessToken}`;
        }

        return config;
      },
      (error) => {
        return Promise.reject(error);
      },
    );

    return () => {
      // Clean up the interceptors when the component unmounts
      api.interceptors.response.eject(interceptor);
      api.interceptors.request.eject(requestInterceptor);
    };
  }, [accessToken, setErrorData]);

  function checkErrorCount() {
    authenticationErrorCount = authenticationErrorCount + 1;

    if (authenticationErrorCount > 3) {
      authenticationErrorCount = 0;
      logout();
      return false;
    }

    return true;
  }

  async function tryToRenewAccessToken(error: AxiosError) {
    try {
      if (window.location.pathname.includes("/login")) return;
      const res = await renewAccessToken();
      if (res?.data?.access_token && res?.data?.refresh_token) {
        login(res?.data?.access_token);
      }
      if (error?.config?.headers) {
        delete error.config.headers["Authorization"];
        error.config.headers["Authorization"] = `Bearer ${cookies.get(
          "access_token_lf",
        )}`;
        const response = await axios.request(error.config);
        return response;
      }
    } catch (error) {
      clearBuildVerticesState(error);
      logout();
      return Promise.reject("Authentication error");
    }
  }

  async function clearBuildVerticesState(error) {
    if (error?.response?.status === 500) {
      const vertices = useFlowStore.getState().verticesBuild;
      useFlowStore
        .getState()
        .updateBuildStatus(vertices?.verticesIds ?? [], BuildStatus.BUILT);
      useFlowStore.getState().setIsBuilding(false);
    }
  }

  return null;
}

export { ApiInterceptor, api };<|MERGE_RESOLUTION|>--- conflicted
+++ resolved
@@ -83,22 +83,8 @@
       (config) => {
         const checkRequest = checkDuplicateRequestAndStoreRequest(config);
 
-<<<<<<< HEAD
-        const isContained = AUTHORIZED_DUPLICATE_REQUESTS.some((request) =>
-          config?.url!.includes(request),
-        );
-
-        if (
-          config?.url === lastUrl &&
-          !isContained &&
-          lastMethodCalled === config.method &&
-          lastMethodCalled === "get"
-        ) {
-          return Promise.reject("Duplicate request");
-=======
         if (!checkRequest) {
           return Promise.reject("Duplicate request.");
->>>>>>> af80b4c4
         }
 
         const accessToken = cookies.get("access_token_lf");
